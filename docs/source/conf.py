#!/usr/bin/env python3
# -*- coding: utf-8 -*-
#
# Trio documentation build configuration file, created by
# sphinx-quickstart on Sat Jan 21 19:11:14 2017.
#
# This file is execfile()d with the current directory set to its
# containing dir.
#
# Note that not all possible configuration values are present in this
# autogenerated file.
#
# All configuration values have a default; values that are commented out
# serve to show the default.

# If extensions (or modules to document with autodoc) are in another directory,
# add these directories to sys.path here. If the directory is relative to the
# documentation root, use os.path.abspath to make it absolute, like shown here.
#
import os
import sys
# For our local_customization module
sys.path.insert(0, os.path.abspath('.'))
# For trio itself
sys.path.insert(0, os.path.abspath('../..'))

# https://docs.readthedocs.io/en/stable/builds.html#build-environment
if "READTHEDOCS" in os.environ:
    import glob
    if glob.glob("../../newsfragments/*.*.rst"):
        print("-- Found newsfragments; running towncrier --", flush=True)
        import subprocess
        subprocess.run(
            ["towncrier", "--yes", "--date", "not released yet"],
            cwd="../..",
            check=True,
        )

# Warn about all references to unknown targets
nitpicky = True
# Except for these ones, which we expect to point to unknown targets:
nitpick_ignore = [
    ("py:class", "CapacityLimiter-like object"),
    ("py:class", "bytes-like"),
    ("py:class", "None"),
    # Was removed but still shows up in changelog
    ("py:class", "trio.lowlevel.RunLocal"),
    # trio.abc is documented at random places scattered throughout the docs
    ("py:mod", "trio.abc"),
    ("py:class", "math.inf"),
    ("py:exc", "Anything else"),
<<<<<<< HEAD
    # https://github.com/sphinx-doc/sphinx/issues/7722
    ("py:class", "SendType"),
    ("py:class", "ReceiveType"),
=======
    ("py:class", "async function"),
>>>>>>> 6e30b105
]
autodoc_inherit_docstrings = False
default_role = "obj"

# XX hack the RTD theme until
#   https://github.com/rtfd/sphinx_rtd_theme/pull/382
# is shipped (should be in the release after 0.2.4)
# ...note that this has since grown to contain a bunch of other CSS hacks too
# though.
def setup(app):
    app.add_css_file("hackrtd.css")

# -- General configuration ------------------------------------------------

# If your documentation needs a minimal Sphinx version, state it here.
#
# needs_sphinx = '1.0'

# Add any Sphinx extension module names here, as strings. They can be
# extensions coming with Sphinx (named 'sphinx.ext.*') or your custom
# ones.
extensions = [
    'sphinx.ext.autodoc',
    'sphinx.ext.intersphinx',
    'sphinx.ext.coverage',
    'sphinx.ext.napoleon',
    'sphinxcontrib_trio',
    'local_customization',
]

intersphinx_mapping = {
    "python": ('https://docs.python.org/3', None),
    "outcome": ('https://outcome.readthedocs.io/en/latest/', None),
}

autodoc_member_order = "bysource"

# Add any paths that contain templates here, relative to this directory.
templates_path = ['_templates']

# The suffix(es) of source filenames.
# You can specify multiple suffix as a list of string:
#
# source_suffix = ['.rst', '.md']
source_suffix = '.rst'

# The master toctree document.
master_doc = 'index'

# General information about the project.
project = 'Trio'
copyright = '2017, Nathaniel J. Smith'
author = 'Nathaniel J. Smith'

# The version info for the project you're documenting, acts as replacement for
# |version| and |release|, also used in various other places throughout the
# built documents.
#
# The short X.Y version.
import trio
version = trio.__version__
# The full version, including alpha/beta/rc tags.
release = version

# It would be nicer to make this a .png; literally every browser that
# supports favicons at all now supports png:
#     https://caniuse.com/#feat=link-icon-png
# But sphinx won't let me:
#     https://github.com/sphinx-doc/sphinx/pull/3715
# Oh well. 'convert favicon-32.png favicon-32.ico' it is. And it's only 2x
# bigger...
html_favicon = "_static/favicon-32.ico"
html_logo = "../../logo/wordmark-transparent.svg"
# & down below in html_theme_options we set logo_only=True

# The language for content autogenerated by Sphinx. Refer to documentation
# for a list of supported languages.
#
# This is also used if you do content translation via gettext catalogs.
# Usually you set "language" from the command line for these cases.
language = None

# List of patterns, relative to source directory, that match files and
# directories to ignore when looking for source files.
# This patterns also effect to html_static_path and html_extra_path
exclude_patterns = []

# The name of the Pygments (syntax highlighting) style to use.
pygments_style = 'default'

highlight_language = 'python3'

# If true, `todo` and `todoList` produce output, else they produce nothing.
todo_include_todos = False

# This avoids a warning by the epub builder that it can't figure out
# the MIME type for our favicon.
suppress_warnings = ["epub.unknown_project_files"]


# -- Options for HTML output ----------------------------------------------

# The theme to use for HTML and HTML Help pages.  See the documentation for
# a list of builtin themes.
#
#html_theme = 'alabaster'

# We have to set this ourselves, not only because it's useful for local
# testing, but also because if we don't then RTD will throw away our
# html_theme_options.
import sphinx_rtd_theme
html_theme = 'sphinx_rtd_theme'
html_theme_path = [sphinx_rtd_theme.get_html_theme_path()]

# Theme options are theme-specific and customize the look and feel of a theme
# further.  For a list of options available for each theme, see the
# documentation.
#
html_theme_options = {
    # default is 2
    # show deeper nesting in the RTD theme's sidebar TOC
    # https://stackoverflow.com/questions/27669376/
    # I'm not 100% sure this actually does anything with our current
    # versions/settings...
    "navigation_depth": 4,
    "logo_only": True,
    'prev_next_buttons_location': 'both'
}

# Add any paths that contain custom static files (such as style sheets) here,
# relative to this directory. They are copied after the builtin static files,
# so a file named "default.css" will overwrite the builtin "default.css".
html_static_path = ['_static']


# -- Options for HTMLHelp output ------------------------------------------

# Output file base name for HTML help builder.
htmlhelp_basename = 'Triodoc'


# -- Options for LaTeX output ---------------------------------------------

latex_elements = {
    # The paper size ('letterpaper' or 'a4paper').
    #
    # 'papersize': 'letterpaper',

    # The font size ('10pt', '11pt' or '12pt').
    #
    # 'pointsize': '10pt',

    # Additional stuff for the LaTeX preamble.
    #
    # 'preamble': '',

    # Latex figure (float) alignment
    #
    # 'figure_align': 'htbp',
}

# Grouping the document tree into LaTeX files. List of tuples
# (source start file, target name, title,
#  author, documentclass [howto, manual, or own class]).
latex_documents = [
    (master_doc, 'Trio.tex', 'Trio Documentation',
     'Nathaniel J. Smith', 'manual'),
]


# -- Options for manual page output ---------------------------------------

# One entry per manual page. List of tuples
# (source start file, name, description, authors, manual section).
man_pages = [
    (master_doc, 'trio', 'Trio Documentation',
     [author], 1)
]


# -- Options for Texinfo output -------------------------------------------

# Grouping the document tree into Texinfo files. List of tuples
# (source start file, target name, title, author,
#  dir menu entry, description, category)
texinfo_documents = [
    (master_doc, 'Trio', 'Trio Documentation',
     author, 'Trio', 'One line description of project.',
     'Miscellaneous'),
]<|MERGE_RESOLUTION|>--- conflicted
+++ resolved
@@ -49,13 +49,10 @@
     ("py:mod", "trio.abc"),
     ("py:class", "math.inf"),
     ("py:exc", "Anything else"),
-<<<<<<< HEAD
+    ("py:class", "async function"),
     # https://github.com/sphinx-doc/sphinx/issues/7722
     ("py:class", "SendType"),
     ("py:class", "ReceiveType"),
-=======
-    ("py:class", "async function"),
->>>>>>> 6e30b105
 ]
 autodoc_inherit_docstrings = False
 default_role = "obj"
