from __future__ import annotations

import contextvars
import functools
import gc
import sys
import threading
import time
import types
import weakref
from contextlib import ExitStack, contextmanager, suppress
from math import inf
from typing import TYPE_CHECKING, Any, NoReturn, TypeVar, cast

import outcome
import pytest
import sniffio

from trio.testing import ExpectedExceptionGroup, raises

from ... import _core
from ..._threads import to_thread_run_sync
from ..._timeouts import fail_after, sleep
from ...testing import (
    Matcher,
    RaisesGroup,
    Sequencer,
    assert_checkpoints,
    wait_all_tasks_blocked,
)
from .._run import DEADLINE_HEAP_MIN_PRUNE_THRESHOLD
from .tutil import (
    check_sequence_matches,
    create_asyncio_future_in_new_loop,
    gc_collect_harder,
    ignore_coroutine_never_awaited_warnings,
    restore_unraisablehook,
    slow,
)

if TYPE_CHECKING:
    from collections.abc import (
        AsyncGenerator,
        AsyncIterator,
        Awaitable,
        Callable,
        Generator,
    )

if sys.version_info < (3, 11):
    from exceptiongroup import BaseExceptionGroup, ExceptionGroup


T = TypeVar("T")


# slightly different from _timeouts.sleep_forever because it returns the value
# its rescheduled with, which is really only useful for tests of
# rescheduling...
async def sleep_forever() -> object:
    return await _core.wait_task_rescheduled(lambda _: _core.Abort.SUCCEEDED)


def not_none(x: T | None) -> T:
    """Assert that this object is not None.

    This is just to satisfy type checkers, if this ever fails the test is broken.
    """
    assert x is not None
    return x


def test_basic() -> None:
    async def trivial(x: T) -> T:
        return x

    assert _core.run(trivial, 8) == 8

    with pytest.raises(TypeError):
        # Missing an argument
        _core.run(trivial)

    with pytest.raises(TypeError):
        # Not an async function
        _core.run(lambda: None)  # type: ignore

    async def trivial2(x: T) -> T:
        await _core.checkpoint()
        return x

    assert _core.run(trivial2, 1) == 1


def test_initial_task_error() -> None:
    async def main(x: object) -> NoReturn:
        raise ValueError(x)

    with pytest.raises(ValueError, match="^17$") as excinfo:
        _core.run(main, 17)
    assert excinfo.value.args == (17,)


def test_run_nesting() -> None:
    async def inception() -> None:
        async def main() -> None:  # pragma: no cover
            pass

        return _core.run(main)

    with pytest.raises(RuntimeError) as excinfo:
        _core.run(inception)
    assert "from inside" in str(excinfo.value)


async def test_nursery_warn_use_async_with() -> None:
    on = _core.open_nursery()
    with pytest.raises(RuntimeError) as excinfo:
        with on:  # type: ignore
            pass  # pragma: no cover
    excinfo.match(
        r"use 'async with open_nursery\(...\)', not 'with open_nursery\(...\)'"
    )

    # avoid unawaited coro.
    async with on:
        pass


async def test_nursery_main_block_error_basic() -> None:
    exc = ValueError("whoops")

    with raises(ExpectedExceptionGroup(ValueError("whoops"))) as excinfo:
        async with _core.open_nursery():
            raise exc
    assert len(excinfo.value.exceptions) == 1
    assert excinfo.value.exceptions[0] is exc


async def test_child_crash_basic() -> None:
    my_exc = ValueError("uh oh")

    async def erroring() -> NoReturn:
        raise my_exc

    # TODO: with RaisesGroup, rewrite to use a Matcher to check the identity
    try:
        # nursery.__aexit__ propagates exception from child back to parent
        async with _core.open_nursery() as nursery:
            nursery.start_soon(erroring)
    except ExceptionGroup as exc:
        assert len(exc.exceptions) == 1  # noqa: PT017
        assert exc.exceptions[0] is my_exc  # noqa: PT017


async def test_basic_interleave() -> None:
    async def looper(whoami: str, record: list[tuple[str, int]]) -> None:
        for i in range(3):
            record.append((whoami, i))
            await _core.checkpoint()

    record: list[tuple[str, int]] = []
    async with _core.open_nursery() as nursery:
        nursery.start_soon(looper, "a", record)
        nursery.start_soon(looper, "b", record)

    check_sequence_matches(
        record, [{("a", 0), ("b", 0)}, {("a", 1), ("b", 1)}, {("a", 2), ("b", 2)}]
    )


def test_task_crash_propagation() -> None:
    looper_record: list[str] = []

    async def looper() -> None:
        try:
            while True:
                await _core.checkpoint()
        except _core.Cancelled:
            print("looper cancelled")
            looper_record.append("cancelled")

    async def crasher() -> NoReturn:
        raise ValueError("argh")

    async def main() -> None:
        async with _core.open_nursery() as nursery:
            nursery.start_soon(looper)
            nursery.start_soon(crasher)

    with raises(ExpectedExceptionGroup(ValueError("argh"))):
        _core.run(main)

    assert looper_record == ["cancelled"]


def test_main_and_task_both_crash() -> None:
    # If main crashes and there's also a task crash, then we get both in an
    # ExceptionGroup
    async def crasher() -> NoReturn:
        raise ValueError

    async def main() -> NoReturn:
        async with _core.open_nursery() as nursery:
            nursery.start_soon(crasher)
            raise KeyError

<<<<<<< HEAD
    with raises(ExpectedExceptionGroup((ValueError, KeyError))):
=======
    with RaisesGroup(ValueError, KeyError):
>>>>>>> aadd1ea5
        _core.run(main)


def test_two_child_crashes() -> None:
    async def crasher(etype: type[Exception]) -> NoReturn:
        raise etype

    async def main() -> None:
        async with _core.open_nursery() as nursery:
            nursery.start_soon(crasher, KeyError)
            nursery.start_soon(crasher, ValueError)

<<<<<<< HEAD
    with raises(ExpectedExceptionGroup((ValueError, KeyError))):
=======
    with RaisesGroup(ValueError, KeyError):
>>>>>>> aadd1ea5
        _core.run(main)


async def test_child_crash_wakes_parent() -> None:
    async def crasher() -> NoReturn:
        raise ValueError("this is a crash")

    with raises(ExpectedExceptionGroup(ValueError("this is a crash"))):
        async with _core.open_nursery() as nursery:
            nursery.start_soon(crasher)
            await sleep_forever()


async def test_reschedule() -> None:
    t1: _core.Task | None = None
    t2: _core.Task | None = None

    async def child1() -> None:
        nonlocal t1, t2
        t1 = _core.current_task()
        print("child1 start")
        x = await sleep_forever()
        print("child1 woke")
        assert x == 0
        print("child1 rescheduling t2")
        _core.reschedule(not_none(t2), outcome.Error(ValueError("error message")))
        print("child1 exit")

    async def child2() -> None:
        nonlocal t1, t2
        print("child2 start")
        t2 = _core.current_task()
        _core.reschedule(not_none(t1), outcome.Value(0))
        print("child2 sleep")
        with pytest.raises(ValueError, match="^error message$"):
            await sleep_forever()
        print("child2 successful exit")

    async with _core.open_nursery() as nursery:
        nursery.start_soon(child1)
        # let t1 run and fall asleep
        await _core.checkpoint()
        nursery.start_soon(child2)


async def test_current_time() -> None:
    t1 = _core.current_time()
    # Windows clock is pretty low-resolution -- appveyor tests fail unless we
    # sleep for a bit here.
    time.sleep(time.get_clock_info("perf_counter").resolution)  # noqa: ASYNC101
    t2 = _core.current_time()
    assert t1 < t2


async def test_current_time_with_mock_clock(mock_clock: _core.MockClock) -> None:
    start = mock_clock.current_time()
    assert mock_clock.current_time() == _core.current_time()
    assert mock_clock.current_time() == _core.current_time()
    mock_clock.jump(3.14)
    assert start + 3.14 == mock_clock.current_time() == _core.current_time()


async def test_current_clock(mock_clock: _core.MockClock) -> None:
    assert mock_clock is _core.current_clock()


async def test_current_task() -> None:
    parent_task = _core.current_task()

    async def child() -> None:
        assert not_none(_core.current_task().parent_nursery).parent_task is parent_task

    async with _core.open_nursery() as nursery:
        nursery.start_soon(child)


async def test_root_task() -> None:
    root = not_none(_core.current_root_task())
    assert root.parent_nursery is root.eventual_parent_nursery is None


def test_out_of_context() -> None:
    with pytest.raises(RuntimeError):
        _core.current_task()
    with pytest.raises(RuntimeError):
        _core.current_time()


async def test_current_statistics(mock_clock: _core.MockClock) -> None:
    # Make sure all the early startup stuff has settled down
    await wait_all_tasks_blocked()

    # A child that sticks around to make some interesting stats:
    async def child() -> None:
        with suppress(_core.Cancelled):
            await sleep_forever()

    stats = _core.current_statistics()
    print(stats)
    # 2 system tasks + us
    assert stats.tasks_living == 3
    assert stats.run_sync_soon_queue_size == 0

    async with _core.open_nursery() as nursery:
        nursery.start_soon(child)
        await wait_all_tasks_blocked()
        token = _core.current_trio_token()
        token.run_sync_soon(lambda: None)
        token.run_sync_soon(lambda: None, idempotent=True)
        stats = _core.current_statistics()
        print(stats)
        # 2 system tasks + us + child
        assert stats.tasks_living == 4
        # the exact value here might shift if we change how we do accounting
        # (currently it only counts tasks that we already know will be
        # runnable on the next pass), but still useful to at least test the
        # difference between now and after we wake up the child:
        assert stats.tasks_runnable == 0
        assert stats.run_sync_soon_queue_size == 2

        nursery.cancel_scope.cancel()
        stats = _core.current_statistics()
        print(stats)
        assert stats.tasks_runnable == 1

    # Give the child a chance to die and the run_sync_soon a chance to clear
    await _core.checkpoint()
    await _core.checkpoint()

    with _core.CancelScope(deadline=_core.current_time() + 5):
        stats = _core.current_statistics()
        print(stats)
        assert stats.seconds_to_next_deadline == 5
    stats = _core.current_statistics()
    print(stats)
    assert stats.seconds_to_next_deadline == inf


async def test_cancel_scope_repr(mock_clock: _core.MockClock) -> None:
    scope = _core.CancelScope()
    assert "unbound" in repr(scope)
    with scope:
        assert "active" in repr(scope)
        scope.deadline = _core.current_time() - 1
        assert "deadline is 1.00 seconds ago" in repr(scope)
        scope.deadline = _core.current_time() + 10
        assert "deadline is 10.00 seconds from now" in repr(scope)
        # when not in async context, can't get the current time
        assert "deadline" not in await to_thread_run_sync(repr, scope)
        scope.cancel()
        assert "cancelled" in repr(scope)
    assert "exited" in repr(scope)


def test_cancel_points() -> None:
    async def main1() -> None:
        with _core.CancelScope() as scope:
            await _core.checkpoint_if_cancelled()
            scope.cancel()
            with pytest.raises(_core.Cancelled):
                await _core.checkpoint_if_cancelled()

    _core.run(main1)

    async def main2() -> None:
        with _core.CancelScope() as scope:
            await _core.checkpoint()
            scope.cancel()
            with pytest.raises(_core.Cancelled):
                await _core.checkpoint()

    _core.run(main2)

    async def main3() -> None:
        with _core.CancelScope() as scope:
            scope.cancel()
            with pytest.raises(_core.Cancelled):
                await sleep_forever()

    _core.run(main3)

    async def main4() -> None:
        with _core.CancelScope() as scope:
            scope.cancel()
            await _core.cancel_shielded_checkpoint()
            await _core.cancel_shielded_checkpoint()
            with pytest.raises(_core.Cancelled):
                await _core.checkpoint()

    _core.run(main4)


async def test_cancel_edge_cases() -> None:
    with _core.CancelScope() as scope:
        # Two cancels in a row -- idempotent
        scope.cancel()
        scope.cancel()
        await _core.checkpoint()
    assert scope.cancel_called
    assert scope.cancelled_caught

    with _core.CancelScope() as scope:
        # Check level-triggering
        scope.cancel()
        with pytest.raises(_core.Cancelled):
            await sleep_forever()
        with pytest.raises(_core.Cancelled):
            await sleep_forever()


async def test_cancel_scope_exceptiongroup_filtering() -> None:
    async def crasher() -> NoReturn:
        raise KeyError

    # This is outside the outer scope, so all the Cancelled
    # exceptions should have been absorbed, leaving just a regular
    # KeyError from crasher(), wrapped in an ExceptionGroup
    with raises(ExpectedExceptionGroup(KeyError)):
        with _core.CancelScope() as outer:
            # Since the outer scope became cancelled before the
            # nursery block exited, all cancellations inside the
            # nursery block continue propagating to reach the
            # outer scope.
            with RaisesGroup(
                _core.Cancelled, _core.Cancelled, _core.Cancelled, KeyError
            ) as excinfo:
                async with _core.open_nursery() as nursery:
                    # Two children that get cancelled by the nursery scope
                    nursery.start_soon(sleep_forever)  # t1
                    nursery.start_soon(sleep_forever)  # t2
                    nursery.cancel_scope.cancel()
                    with _core.CancelScope(shield=True):
                        await wait_all_tasks_blocked()
                    # One child that gets cancelled by the outer scope
                    nursery.start_soon(sleep_forever)  # t3
                    outer.cancel()
                    # And one that raises a different error
                    nursery.start_soon(crasher)  # t4
                # and then our __aexit__ also receives an outer Cancelled
            # reraise the exception caught by RaisesGroup for the
            # CancelScope to handle
            raise excinfo.value


async def test_precancelled_task() -> None:
    # a task that gets spawned into an already-cancelled nursery should begin
    # execution (https://github.com/python-trio/trio/issues/41), but get a
    # cancelled error at its first blocking call.
    record: list[str] = []

    async def blocker() -> None:
        record.append("started")
        await sleep_forever()

    async with _core.open_nursery() as nursery:
        nursery.cancel_scope.cancel()
        nursery.start_soon(blocker)
    assert record == ["started"]


async def test_cancel_shielding() -> None:
    with _core.CancelScope() as outer:
        with _core.CancelScope() as inner:
            await _core.checkpoint()
            outer.cancel()
            with pytest.raises(_core.Cancelled):
                await _core.checkpoint()

            assert inner.shield is False
            with pytest.raises(TypeError):
                inner.shield = "hello"  # type: ignore
            assert inner.shield is False

            inner.shield = True
            assert inner.shield is True
            # shield protects us from 'outer'
            await _core.checkpoint()

            with _core.CancelScope() as innerest:
                innerest.cancel()
                # but it doesn't protect us from scope inside inner
                with pytest.raises(_core.Cancelled):
                    await _core.checkpoint()
            await _core.checkpoint()

            inner.shield = False
            # can disable shield again
            with pytest.raises(_core.Cancelled):
                await _core.checkpoint()

            # re-enable shield
            inner.shield = True
            await _core.checkpoint()
            # shield doesn't protect us from inner itself
            inner.cancel()
            # This should now raise, but be absorbed by the inner scope
            await _core.checkpoint()
        assert inner.cancelled_caught


# make sure that cancellation propagates immediately to all children
async def test_cancel_inheritance() -> None:
    record: set[str] = set()

    async def leaf(ident: str) -> None:
        try:
            await sleep_forever()
        except _core.Cancelled:
            record.add(ident)

    async def worker(ident: str) -> None:
        async with _core.open_nursery() as nursery:
            nursery.start_soon(leaf, ident + "-l1")
            nursery.start_soon(leaf, ident + "-l2")

    async with _core.open_nursery() as nursery:
        nursery.start_soon(worker, "w1")
        nursery.start_soon(worker, "w2")
        nursery.cancel_scope.cancel()

    assert record == {"w1-l1", "w1-l2", "w2-l1", "w2-l2"}


async def test_cancel_shield_abort() -> None:
    with _core.CancelScope() as outer:
        async with _core.open_nursery() as nursery:
            outer.cancel()
            nursery.cancel_scope.shield = True
            # The outer scope is cancelled, but this task is protected by the
            # shield, so it manages to get to sleep
            record = []

            async def sleeper() -> None:
                record.append("sleeping")
                try:
                    await sleep_forever()
                except _core.Cancelled:
                    record.append("cancelled")

            nursery.start_soon(sleeper)
            await wait_all_tasks_blocked()
            assert record == ["sleeping"]
            # now when we unshield, it should abort the sleep.
            nursery.cancel_scope.shield = False
            # wait for the task to finish before entering the nursery
            # __aexit__, because __aexit__ could make it spuriously look like
            # this worked by cancelling the nursery scope. (When originally
            # written, without these last few lines, the test spuriously
            # passed, even though shield assignment was buggy.)
            with _core.CancelScope(shield=True):
                await wait_all_tasks_blocked()
                assert record == ["sleeping", "cancelled"]


async def test_basic_timeout(mock_clock: _core.MockClock) -> None:
    start = _core.current_time()
    with _core.CancelScope() as scope:
        assert scope.deadline == inf
        scope.deadline = start + 1
        assert scope.deadline == start + 1
    assert not scope.cancel_called
    mock_clock.jump(2)
    await _core.checkpoint()
    await _core.checkpoint()
    await _core.checkpoint()
    assert not scope.cancel_called

    start = _core.current_time()
    with _core.CancelScope(deadline=start + 1) as scope:
        mock_clock.jump(2)
        await sleep_forever()
    # But then the scope swallowed the exception... but we can still see it
    # here:
    assert scope.cancel_called
    assert scope.cancelled_caught

    # changing deadline
    start = _core.current_time()
    with _core.CancelScope() as scope:
        await _core.checkpoint()
        scope.deadline = start + 10
        await _core.checkpoint()
        mock_clock.jump(5)
        await _core.checkpoint()
        scope.deadline = start + 1
        with pytest.raises(_core.Cancelled):
            await _core.checkpoint()
        with pytest.raises(_core.Cancelled):
            await _core.checkpoint()


async def test_cancel_scope_nesting() -> None:
    # Nested scopes: if two triggering at once, the outer one wins
    with _core.CancelScope() as scope1:
        with _core.CancelScope() as scope2:
            with _core.CancelScope() as scope3:
                scope3.cancel()
                scope2.cancel()
                await sleep_forever()
    assert scope3.cancel_called
    assert not scope3.cancelled_caught
    assert scope2.cancel_called
    assert scope2.cancelled_caught
    assert not scope1.cancel_called
    assert not scope1.cancelled_caught

    # shielding
    with _core.CancelScope() as scope1:
        with _core.CancelScope() as scope2:
            scope1.cancel()
            with pytest.raises(_core.Cancelled):
                await _core.checkpoint()
            with pytest.raises(_core.Cancelled):
                await _core.checkpoint()
            scope2.shield = True
            await _core.checkpoint()
            scope2.cancel()
            with pytest.raises(_core.Cancelled):
                await _core.checkpoint()

    # if a scope is pending, but then gets popped off the stack, then it
    # isn't delivered
    with _core.CancelScope() as scope:
        scope.cancel()
        await _core.cancel_shielded_checkpoint()
    await _core.checkpoint()
    assert not scope.cancelled_caught


# Regression test for https://github.com/python-trio/trio/issues/1175
async def test_unshield_while_cancel_propagating() -> None:
    with _core.CancelScope() as outer:
        with _core.CancelScope() as inner:
            outer.cancel()
            try:
                await _core.checkpoint()
            finally:
                inner.shield = True
    assert outer.cancelled_caught
    assert not inner.cancelled_caught


async def test_cancel_unbound() -> None:
    async def sleep_until_cancelled(scope: _core.CancelScope) -> None:
        with scope, fail_after(1):
            await sleep_forever()

    # Cancel before entry
    scope = _core.CancelScope()
    scope.cancel()
    async with _core.open_nursery() as nursery:
        nursery.start_soon(sleep_until_cancelled, scope)

    # Cancel after entry
    scope = _core.CancelScope()
    async with _core.open_nursery() as nursery:
        nursery.start_soon(sleep_until_cancelled, scope)
        await wait_all_tasks_blocked()
        scope.cancel()

    # Shield before entry
    scope = _core.CancelScope()
    scope.shield = True
    with _core.CancelScope() as outer, scope:
        outer.cancel()
        await _core.checkpoint()
        scope.shield = False
        with pytest.raises(_core.Cancelled):
            await _core.checkpoint()

    # Can't reuse
    with _core.CancelScope() as scope:
        await _core.checkpoint()
    scope.cancel()
    await _core.checkpoint()
    assert scope.cancel_called
    assert not scope.cancelled_caught
    with pytest.raises(RuntimeError) as exc_info:
        with scope:
            pass  # pragma: no cover
    assert "single 'with' block" in str(exc_info.value)

    # Can't reenter
    with _core.CancelScope() as scope:
        with pytest.raises(RuntimeError) as exc_info:
            with scope:
                pass  # pragma: no cover
        assert "single 'with' block" in str(exc_info.value)

    # Can't enter from multiple tasks simultaneously
    scope = _core.CancelScope()

    async def enter_scope() -> None:
        with scope:
            await sleep_forever()

    async with _core.open_nursery() as nursery:
        nursery.start_soon(enter_scope, name="this one")
        await wait_all_tasks_blocked()

        with pytest.raises(RuntimeError) as exc_info:
            with scope:
                pass  # pragma: no cover
        assert "single 'with' block" in str(exc_info.value)
        nursery.cancel_scope.cancel()

    # If not yet entered, cancel_called is true when the deadline has passed
    # even if cancel() hasn't been called yet
    scope = _core.CancelScope(deadline=_core.current_time() + 1)
    assert not scope.cancel_called
    scope.deadline -= 1
    assert scope.cancel_called
    scope.deadline += 1
    assert scope.cancel_called  # never become un-cancelled


async def test_cancel_scope_misnesting() -> None:
    outer = _core.CancelScope()
    inner = _core.CancelScope()
    with ExitStack() as stack:
        stack.enter_context(outer)
        with inner:
            with pytest.raises(RuntimeError, match="still within its child"):
                stack.close()
        # No further error is raised when exiting the inner context

    # If there are other tasks inside the abandoned part of the cancel tree,
    # they get cancelled when the misnesting is detected
    async def task1() -> None:
        with pytest.raises(_core.Cancelled):
            await sleep_forever()

    # Even if inside another cancel scope
    async def task2() -> None:
        with _core.CancelScope():
            with pytest.raises(_core.Cancelled):
                await sleep_forever()

    with ExitStack() as stack:
        stack.enter_context(_core.CancelScope())
        async with _core.open_nursery() as nursery:
            nursery.start_soon(task1)
            nursery.start_soon(task2)
            await wait_all_tasks_blocked()
            with pytest.raises(RuntimeError, match="still within its child"):
                stack.close()

    # Variant that makes the child tasks direct children of the scope
    # that noticed the misnesting:
    nursery_mgr = _core.open_nursery()
    nursery = await nursery_mgr.__aenter__()
    try:
        nursery.start_soon(task1)
        nursery.start_soon(task2)
        nursery.start_soon(sleep_forever)
        await wait_all_tasks_blocked()
        nursery.cancel_scope.__exit__(None, None, None)
    finally:
        with pytest.raises(
            RuntimeError, match="which had already been exited"
        ) as exc_info:
            await nursery_mgr.__aexit__(*sys.exc_info())
<<<<<<< HEAD
        assert ExpectedExceptionGroup(
            (RuntimeError("closed before the task exited"),) * 3
        ).matches(exc_info.value.__context__)
        assert any(
            isinstance(exc.__context__, _core.Cancelled)
            for exc in exc_info.value.__context__.exceptions
        )
=======

    def no_context(exc: RuntimeError) -> bool:
        return exc.__context__ is None

    msg = "closed before the task exited"
    group = RaisesGroup(
        Matcher(RuntimeError, match=msg, check=no_context),
        Matcher(RuntimeError, match=msg, check=no_context),
        # sleep_forever
        Matcher(
            RuntimeError,
            match=msg,
            check=lambda x: isinstance(x.__context__, _core.Cancelled),
        ),
    )
    assert group.matches(exc_info.value.__context__)
>>>>>>> aadd1ea5

    # Trying to exit a cancel scope from an unrelated task raises an error
    # without affecting any state
    async def task3(task_status: _core.TaskStatus[_core.CancelScope]) -> None:
        with _core.CancelScope() as scope:
            task_status.started(scope)
            await sleep_forever()

    async with _core.open_nursery() as nursery:
        scope: _core.CancelScope = await nursery.start(task3)
        with pytest.raises(RuntimeError, match="from unrelated"):
            scope.__exit__(None, None, None)
        scope.cancel()


@slow
async def test_timekeeping() -> None:
    # probably a good idea to use a real clock for *one* test anyway...
    TARGET = 1.0
    # give it a few tries in case of random CI server flakiness
    for _ in range(4):
        real_start = time.perf_counter()
        with _core.CancelScope() as scope:
            scope.deadline = _core.current_time() + TARGET
            await sleep_forever()
        real_duration = time.perf_counter() - real_start
        accuracy = real_duration / TARGET
        print(accuracy)
        # Actual time elapsed should always be >= target time
        # (== is possible depending on system behavior for time.perf_counter resolution
        if 1.0 <= accuracy < 2:  # pragma: no branch
            break
    else:  # pragma: no cover
        raise AssertionError()


async def test_failed_abort() -> None:
    stubborn_task: _core.Task | None = None
    stubborn_scope: _core.CancelScope | None = None
    record: list[str] = []

    async def stubborn_sleeper() -> None:
        nonlocal stubborn_task, stubborn_scope
        stubborn_task = _core.current_task()
        with _core.CancelScope() as scope:
            stubborn_scope = scope
            record.append("sleep")
            x = await _core.wait_task_rescheduled(lambda _: _core.Abort.FAILED)
            assert x == 1
            record.append("woke")
            try:
                await _core.checkpoint_if_cancelled()
            except _core.Cancelled:
                record.append("cancelled")

    async with _core.open_nursery() as nursery:
        nursery.start_soon(stubborn_sleeper)
        await wait_all_tasks_blocked()
        assert record == ["sleep"]
        not_none(stubborn_scope).cancel()
        await wait_all_tasks_blocked()
        # cancel didn't wake it up
        assert record == ["sleep"]
        # wake it up again by hand
        _core.reschedule(not_none(stubborn_task), outcome.Value(1))
    assert record == ["sleep", "woke", "cancelled"]


@restore_unraisablehook()
def test_broken_abort() -> None:
    async def main() -> None:
        # These yields are here to work around an annoying warning -- we're
        # going to crash the main loop, and if we (by chance) do this before
        # the run_sync_soon task runs for the first time, then Python gives us
        # a spurious warning about it not being awaited. (I mean, the warning
        # is correct, but here we're testing our ability to deliver a
        # semi-meaningful error after things have gone totally pear-shaped, so
        # it's not relevant.) By letting the run_sync_soon_task run first, we
        # avoid the warning.
        await _core.checkpoint()
        await _core.checkpoint()
        with _core.CancelScope() as scope:
            scope.cancel()
            # None is not a legal return value here
            await _core.wait_task_rescheduled(lambda _: None)  # type: ignore

    with pytest.raises(_core.TrioInternalError):
        _core.run(main)

    # Because this crashes, various __del__ methods print complaints on
    # stderr. Make sure that they get run now, so the output is attached to
    # this test.
    gc_collect_harder()


@restore_unraisablehook()
def test_error_in_run_loop() -> None:
    # Blow stuff up real good to check we at least get a TrioInternalError
    async def main() -> None:
        task = _core.current_task()
        task._schedule_points = "hello!"  # type: ignore
        await _core.checkpoint()

    with ignore_coroutine_never_awaited_warnings():
        with pytest.raises(_core.TrioInternalError):
            _core.run(main)


async def test_spawn_system_task() -> None:
    record: list[tuple[str, int]] = []

    async def system_task(x: int) -> None:
        record.append(("x", x))
        record.append(("ki", _core.currently_ki_protected()))
        await _core.checkpoint()

    _core.spawn_system_task(system_task, 1)
    await wait_all_tasks_blocked()
    assert record == [("x", 1), ("ki", True)]


# intentionally make a system task crash
def test_system_task_crash() -> None:
    async def crasher() -> NoReturn:
        raise KeyError

    async def main() -> None:
        _core.spawn_system_task(crasher)
        await sleep_forever()

    with pytest.raises(_core.TrioInternalError):
        _core.run(main)


def test_system_task_crash_ExceptionGroup() -> None:
    async def crasher1() -> NoReturn:
        raise KeyError

    async def crasher2() -> NoReturn:
        raise ValueError

    async def system_task() -> None:
        async with _core.open_nursery() as nursery:
            nursery.start_soon(crasher1)
            nursery.start_soon(crasher2)

    async def main() -> None:
        _core.spawn_system_task(system_task)
        await sleep_forever()

    # not wrapped in ExceptionGroup
    with pytest.raises(_core.TrioInternalError) as excinfo:
        _core.run(main)

<<<<<<< HEAD
    # triple-wrapped exceptions ?!?!
    assert ExpectedExceptionGroup(
        ExpectedExceptionGroup(ExpectedExceptionGroup(KeyError, ValueError))
    ).matches(excinfo.value.__cause__)
=======
    assert RaisesGroup(KeyError, ValueError).matches(excinfo.value.__cause__)
>>>>>>> aadd1ea5


def test_system_task_crash_plus_Cancelled() -> None:
    # Set up a situation where a system task crashes with a
    # ExceptionGroup([Cancelled, ValueError])
    async def crasher() -> None:
        try:
            await sleep_forever()
        except _core.Cancelled:
            raise ValueError from None

    async def cancelme() -> None:
        await sleep_forever()

    async def system_task() -> None:
        async with _core.open_nursery() as nursery:
            nursery.start_soon(crasher)
            nursery.start_soon(cancelme)

    async def main() -> None:
        _core.spawn_system_task(system_task)
        # then we exit, triggering a cancellation

    with pytest.raises(_core.TrioInternalError) as excinfo:
        _core.run(main)
    # triple-wrap
    assert ExpectedExceptionGroup(
        ExpectedExceptionGroup(ExpectedExceptionGroup(ValueError))
    ).matches(excinfo.value.__cause__)


def test_system_task_crash_KeyboardInterrupt() -> None:
    async def ki() -> NoReturn:
        raise KeyboardInterrupt

    async def main() -> None:
        _core.spawn_system_task(ki)
        await sleep_forever()

    with pytest.raises(_core.TrioInternalError) as excinfo:
        _core.run(main)
    assert ExpectedExceptionGroup(ExpectedExceptionGroup(KeyboardInterrupt)).matches(
        excinfo.value.__cause__
    )


# This used to fail because checkpoint was a yield followed by an immediate
# reschedule. So we had:
# 1) this task yields
# 2) this task is rescheduled
# ...
# 3) next iteration of event loop starts, runs timeouts
# 4) this task has timed out
# 5) ...but it's on the run queue, so the timeout is queued to be delivered
#    the next time that it's blocked.
async def test_yield_briefly_checks_for_timeout(mock_clock: _core.MockClock) -> None:
    with _core.CancelScope(deadline=_core.current_time() + 5):
        await _core.checkpoint()
        mock_clock.jump(10)
        with pytest.raises(_core.Cancelled):
            await _core.checkpoint()


# This tests that sys.exc_info is properly saved/restored as we swap between
# tasks. It turns out that the interpreter automagically handles this for us
# so there's no special code in Trio required to pass this test, but it's
# still nice to know that it works :-).
#
# Update: it turns out I was right to be nervous! see the next test...
async def test_exc_info() -> None:
    record: list[str] = []
    seq = Sequencer()

    async def child1() -> None:
        async with seq(0):
            pass  # we don't yield until seq(2) below
        record.append("child1 raise")
        with pytest.raises(ValueError, match="^child1$") as excinfo:
            try:
                raise ValueError("child1")
            except ValueError:
                record.append("child1 sleep")
                async with seq(2):
                    pass
                assert "child2 wake" in record
                record.append("child1 re-raise")
                raise
        assert excinfo.value.__context__ is None
        record.append("child1 success")

    async def child2() -> None:
        async with seq(1):
            pass  # we don't yield until seq(3) below
        assert "child1 sleep" in record
        record.append("child2 wake")
        assert sys.exc_info() == (None, None, None)
        with pytest.raises(KeyError) as excinfo:
            try:
                raise KeyError("child2")
            except KeyError:
                record.append("child2 sleep again")
                async with seq(3):
                    pass
                assert "child1 re-raise" in record
                record.append("child2 re-raise")
                raise
        assert excinfo.value.__context__ is None
        record.append("child2 success")

    async with _core.open_nursery() as nursery:
        nursery.start_soon(child1)
        nursery.start_soon(child2)

    assert record == [
        "child1 raise",
        "child1 sleep",
        "child2 wake",
        "child2 sleep again",
        "child1 re-raise",
        "child1 success",
        "child2 re-raise",
        "child2 success",
    ]


# On all CPython versions (at time of writing), using .throw() to raise an
# exception inside a coroutine/generator can cause the original `exc_info` state
# to be lost, so things like re-raising and exception chaining are broken unless
# Trio implements its workaround. At time of writing, CPython main (3.13-dev)
# and every CPython release (excluding releases for old Python versions not
# supported by Trio) is affected (albeit in differing ways).
#
# If the `ValueError()` gets sent in via `throw` and is suppressed, then CPython
# loses track of the original `exc_info`:
#   https://bugs.python.org/issue25612 (Example 1)
#   https://bugs.python.org/issue29587 (Example 2)
# This is fixed in CPython >= 3.7.
async def test_exc_info_after_throw_suppressed() -> None:
    child_task: _core.Task | None = None

    async def child() -> None:
        nonlocal child_task
        child_task = _core.current_task()

        try:
            raise KeyError
        except KeyError:
            with suppress(ValueError):
                await sleep_forever()
            raise

    with raises(ExpectedExceptionGroup(KeyError)) as excinfo:
        async with _core.open_nursery() as nursery:
            nursery.start_soon(child)
            await wait_all_tasks_blocked()
            _core.reschedule(not_none(child_task), outcome.Error(ValueError()))

    assert excinfo.value.__context__ is None


# Similar to previous test -- if the `ValueError()` gets sent in via 'throw' and
# propagates out, then CPython doesn't set its `__context__` so normal implicit
# exception chaining is broken:
#   https://bugs.python.org/issue25612 (Example 2)
#   https://bugs.python.org/issue25683
#   https://bugs.python.org/issue29587 (Example 1)
# This is fixed in CPython >= 3.9.
async def test_exception_chaining_after_throw() -> None:
    child_task: _core.Task | None = None

    async def child() -> None:
        nonlocal child_task
        child_task = _core.current_task()

        try:
            raise KeyError
        except KeyError:
            await sleep_forever()

    with raises(ExpectedExceptionGroup(ValueError("error text"))) as excinfo:
        async with _core.open_nursery() as nursery:
            nursery.start_soon(child)
            await wait_all_tasks_blocked()
            _core.reschedule(
                not_none(child_task), outcome.Error(ValueError("error text"))
            )
    assert isinstance(excinfo.value.exceptions[0].__context__, KeyError)


# Similar to previous tests -- if the `ValueError()` gets sent into an inner
# `await` via 'throw' and is suppressed there, then CPython loses track of
# `exc_info` in the inner coroutine:
#   https://github.com/python/cpython/issues/108668
# This is unfixed in CPython at time of writing.
async def test_exc_info_after_throw_to_inner_suppressed() -> None:
    child_task: _core.Task | None = None

    async def child() -> None:
        nonlocal child_task
        child_task = _core.current_task()

        try:
            raise KeyError
        except KeyError as exc:
            await inner(exc)
            raise

    async def inner(exc: BaseException) -> None:
        with suppress(ValueError):
            await sleep_forever()
        assert not_none(sys.exc_info()[1]) is exc

    with raises(ExpectedExceptionGroup(KeyError)) as excinfo:
        async with _core.open_nursery() as nursery:
            nursery.start_soon(child)
            await wait_all_tasks_blocked()
            _core.reschedule(not_none(child_task), outcome.Error(ValueError()))

    assert excinfo.value.__context__ is None


# Similar to previous tests -- if the `ValueError()` gets sent into an inner
# `await` via `throw` and propagates out, then CPython incorrectly sets its
# `__context__` so normal implicit exception chaining is broken:
#   https://bugs.python.org/issue40694
# This is unfixed in CPython at time of writing.
async def test_exception_chaining_after_throw_to_inner() -> None:
    child_task: _core.Task | None = None

    async def child() -> None:
        nonlocal child_task
        child_task = _core.current_task()

        try:
            raise KeyError
        except KeyError:
            await inner()

    async def inner() -> None:
        try:
            raise IndexError
        except IndexError:
            await sleep_forever()

    with raises(ExpectedExceptionGroup(ValueError("^Unique Text$"))) as excinfo:
        async with _core.open_nursery() as nursery:
            nursery.start_soon(child)
            await wait_all_tasks_blocked()
            _core.reschedule(
                not_none(child_task), outcome.Error(ValueError("Unique Text"))
            )

    subexc = excinfo.value.exceptions[0]
    assert isinstance(subexc.__context__, IndexError)
    assert isinstance(subexc.__context__.__context__, KeyError)


async def test_nursery_exception_chaining_doesnt_make_context_loops() -> None:
    async def crasher() -> NoReturn:
        raise KeyError

<<<<<<< HEAD
    with raises(ExpectedExceptionGroup(KeyError, ValueError)) as excinfo:
=======
    # the ExceptionGroup should not have the KeyError or ValueError as context
    with RaisesGroup(ValueError, KeyError, check=lambda x: x.__context__ is None):
>>>>>>> aadd1ea5
        async with _core.open_nursery() as nursery:
            nursery.start_soon(crasher)
            raise ValueError


def test_TrioToken_identity() -> None:
    async def get_and_check_token() -> _core.TrioToken:
        token = _core.current_trio_token()
        # Two calls in the same run give the same object
        assert token is _core.current_trio_token()
        return token

    t1 = _core.run(get_and_check_token)
    t2 = _core.run(get_and_check_token)
    assert t1 is not t2
    assert t1 != t2
    assert hash(t1) != hash(t2)


async def test_TrioToken_run_sync_soon_basic() -> None:
    record: list[tuple[str, int]] = []

    def cb(x: int) -> None:
        record.append(("cb", x))

    token = _core.current_trio_token()
    token.run_sync_soon(cb, 1)
    assert not record
    await wait_all_tasks_blocked()
    assert record == [("cb", 1)]


def test_TrioToken_run_sync_soon_too_late() -> None:
    token: _core.TrioToken | None = None

    async def main() -> None:
        nonlocal token
        token = _core.current_trio_token()

    _core.run(main)
    with pytest.raises(_core.RunFinishedError):
        not_none(token).run_sync_soon(lambda: None)  # pragma: no branch


async def test_TrioToken_run_sync_soon_idempotent() -> None:
    record: list[int] = []

    def cb(x: int) -> None:
        record.append(x)

    token = _core.current_trio_token()
    token.run_sync_soon(cb, 1)
    token.run_sync_soon(cb, 1, idempotent=True)
    token.run_sync_soon(cb, 1, idempotent=True)
    token.run_sync_soon(cb, 1, idempotent=True)
    token.run_sync_soon(cb, 2, idempotent=True)
    token.run_sync_soon(cb, 2, idempotent=True)
    await wait_all_tasks_blocked()
    assert len(record) == 3
    assert sorted(record) == [1, 1, 2]

    # ordering test
    record = []
    for _ in range(3):
        for i in range(100):
            token.run_sync_soon(cb, i, idempotent=True)
    await wait_all_tasks_blocked()
    # We guarantee FIFO
    assert record == list(range(100))


def test_TrioToken_run_sync_soon_idempotent_requeue() -> None:
    # We guarantee that if a call has finished, queueing it again will call it
    # again. Due to the lack of synchronization, this effectively means that
    # we have to guarantee that once a call has *started*, queueing it again
    # will call it again. Also this is much easier to test :-)
    record: list[None] = []

    def redo(token: _core.TrioToken) -> None:
        record.append(None)
        with suppress(_core.RunFinishedError):
            token.run_sync_soon(redo, token, idempotent=True)

    async def main() -> None:
        token = _core.current_trio_token()
        token.run_sync_soon(redo, token, idempotent=True)
        await _core.checkpoint()
        await _core.checkpoint()
        await _core.checkpoint()

    _core.run(main)

    assert len(record) >= 2


def test_TrioToken_run_sync_soon_after_main_crash() -> None:
    record: list[str] = []

    async def main() -> None:
        token = _core.current_trio_token()
        # After main exits but before finally cleaning up, callback processed
        # normally
        token.run_sync_soon(lambda: record.append("sync-cb"))
        raise ValueError("error text")

    with pytest.raises(ValueError, match="^error text$"):
        _core.run(main)

    assert record == ["sync-cb"]


def test_TrioToken_run_sync_soon_crashes() -> None:
    record: set[str] = set()

    async def main() -> None:
        token = _core.current_trio_token()
        token.run_sync_soon(lambda: {}["nope"])  # type: ignore[index]
        # check that a crashing run_sync_soon callback doesn't stop further
        # calls to run_sync_soon
        token.run_sync_soon(lambda: record.add("2nd run_sync_soon ran"))
        try:
            await sleep_forever()
        except _core.Cancelled:
            record.add("cancelled!")

    with pytest.raises(_core.TrioInternalError) as excinfo:
        _core.run(main)
    assert ExpectedExceptionGroup(ExpectedExceptionGroup(KeyError)).matches(
        excinfo.value.__cause__
    )
    assert record == {"2nd run_sync_soon ran", "cancelled!"}


async def test_TrioToken_run_sync_soon_FIFO() -> None:
    N = 100
    record = []
    token = _core.current_trio_token()
    for i in range(N):
        token.run_sync_soon(lambda j: record.append(j), i)
    await wait_all_tasks_blocked()
    assert record == list(range(N))


def test_TrioToken_run_sync_soon_starvation_resistance() -> None:
    # Even if we push callbacks in from callbacks, so that the callback queue
    # never empties out, then we still can't starve out other tasks from
    # running.
    token: _core.TrioToken | None = None
    record: list[tuple[str, int]] = []

    def naughty_cb(i: int) -> None:
        try:
            not_none(token).run_sync_soon(naughty_cb, i + 1)
        except _core.RunFinishedError:
            record.append(("run finished", i))

    async def main() -> None:
        nonlocal token
        token = _core.current_trio_token()
        token.run_sync_soon(naughty_cb, 0)
        record.append(("starting", 0))
        for _ in range(20):
            await _core.checkpoint()

    _core.run(main)
    assert len(record) == 2
    assert record[0] == ("starting", 0)
    assert record[1][0] == "run finished"
    assert record[1][1] >= 19


def test_TrioToken_run_sync_soon_threaded_stress_test() -> None:
    cb_counter = 0

    def cb() -> None:
        nonlocal cb_counter
        cb_counter += 1

    def stress_thread(token: _core.TrioToken) -> None:
        try:
            while True:
                token.run_sync_soon(cb)
                time.sleep(0)
        except _core.RunFinishedError:
            pass

    async def main() -> None:
        token = _core.current_trio_token()
        thread = threading.Thread(target=stress_thread, args=(token,))
        thread.start()
        for _ in range(10):
            start_value = cb_counter
            while cb_counter == start_value:
                await sleep(0.01)

    _core.run(main)
    print(cb_counter)


async def test_TrioToken_run_sync_soon_massive_queue() -> None:
    # There are edge cases in the wakeup fd code when the wakeup fd overflows,
    # so let's try to make that happen. This is also just a good stress test
    # in general. (With the current-as-of-2017-02-14 code using a socketpair
    # with minimal buffer, Linux takes 6 wakeups to fill the buffer and macOS
    # takes 1 wakeup. So 1000 is overkill if anything. Windows OTOH takes
    # ~600,000 wakeups, but has the same code paths...)
    COUNT = 1000
    token = _core.current_trio_token()
    counter = [0]

    def cb(i: int) -> None:
        # This also tests FIFO ordering of callbacks
        assert counter[0] == i
        counter[0] += 1

    for i in range(COUNT):
        token.run_sync_soon(cb, i)
    await wait_all_tasks_blocked()
    assert counter[0] == COUNT


def test_TrioToken_run_sync_soon_late_crash() -> None:
    # Crash after system nursery is closed -- easiest way to do that is
    # from an async generator finalizer.
    record: list[str] = []
    saved: list[AsyncGenerator[int, None]] = []

    async def agen() -> AsyncGenerator[int, None]:
        token = _core.current_trio_token()
        try:
            yield 1
        finally:
            token.run_sync_soon(lambda: {}["nope"])  # type: ignore[index]
            token.run_sync_soon(lambda: record.append("2nd ran"))

    async def main() -> None:
        saved.append(agen())
        await saved[-1].asend(None)
        record.append("main exiting")

    with pytest.raises(_core.TrioInternalError) as excinfo:
        _core.run(main)

    assert ExpectedExceptionGroup(KeyError).matches(excinfo.value.__cause__)
    assert record == ["main exiting", "2nd ran"]


async def test_slow_abort_basic() -> None:
    with _core.CancelScope() as scope:
        scope.cancel()

        task = _core.current_task()
        token = _core.current_trio_token()

        def slow_abort(raise_cancel: _core.RaiseCancelT) -> _core.Abort:
            result = outcome.capture(raise_cancel)
            token.run_sync_soon(_core.reschedule, task, result)
            return _core.Abort.FAILED

        with pytest.raises(_core.Cancelled):
            await _core.wait_task_rescheduled(slow_abort)


async def test_slow_abort_edge_cases() -> None:
    record: list[str] = []

    async def slow_aborter() -> None:
        task = _core.current_task()
        token = _core.current_trio_token()

        def slow_abort(raise_cancel: _core.RaiseCancelT) -> _core.Abort:
            record.append("abort-called")
            result = outcome.capture(raise_cancel)
            token.run_sync_soon(_core.reschedule, task, result)
            return _core.Abort.FAILED

        record.append("sleeping")
        with pytest.raises(_core.Cancelled):
            await _core.wait_task_rescheduled(slow_abort)
        record.append("cancelled")
        # blocking again, this time it's okay, because we're shielded
        await _core.checkpoint()
        record.append("done")

    with _core.CancelScope() as outer1:
        with _core.CancelScope() as outer2:
            async with _core.open_nursery() as nursery:
                # So we have a task blocked on an operation that can't be
                # aborted immediately
                nursery.start_soon(slow_aborter)
                await wait_all_tasks_blocked()
                assert record == ["sleeping"]
                # And then we cancel it, so the abort callback gets run
                outer1.cancel()
                assert record == ["sleeping", "abort-called"]
                # In fact that happens twice! (This used to cause the abort
                # callback to be run twice)
                outer2.cancel()
                assert record == ["sleeping", "abort-called"]
                # But then before the abort finishes, the task gets shielded!
                nursery.cancel_scope.shield = True
                # Now we wait for the task to finish...
            # The cancellation was delivered, even though it was shielded
            assert record == ["sleeping", "abort-called", "cancelled", "done"]


async def test_task_tree_introspection() -> None:
    tasks: dict[str, _core.Task] = {}
    nurseries: dict[str, _core.Nursery] = {}

    async def parent(
        task_status: _core.TaskStatus[None] = _core.TASK_STATUS_IGNORED,
    ) -> None:
        tasks["parent"] = _core.current_task()

        assert tasks["parent"].child_nurseries == []

        async with _core.open_nursery() as nursery1:
            async with _core.open_nursery() as nursery2:
                assert tasks["parent"].child_nurseries == [nursery1, nursery2]

        assert tasks["parent"].child_nurseries == []

        nursery: _core.Nursery | None
        async with _core.open_nursery() as nursery:
            nurseries["parent"] = nursery
            await nursery.start(child1)

        # Upward links survive after tasks/nurseries exit
        assert nurseries["parent"].parent_task is tasks["parent"]
        assert tasks["child1"].parent_nursery is nurseries["parent"]
        assert nurseries["child1"].parent_task is tasks["child1"]
        assert tasks["child2"].parent_nursery is nurseries["child1"]

        nursery = _core.current_task().parent_nursery
        # Make sure that chaining eventually gives a nursery of None (and not,
        # for example, an error)
        while nursery is not None:
            t = nursery.parent_task
            nursery = t.parent_nursery

    async def child2() -> None:
        tasks["child2"] = _core.current_task()
        assert tasks["parent"].child_nurseries == [nurseries["parent"]]
        assert nurseries["parent"].child_tasks == frozenset({tasks["child1"]})
        assert tasks["child1"].child_nurseries == [nurseries["child1"]]
        assert nurseries["child1"].child_tasks == frozenset({tasks["child2"]})
        assert tasks["child2"].child_nurseries == []

    async def child1(
        *,
        task_status: _core.TaskStatus[None] = _core.TASK_STATUS_IGNORED,
    ) -> None:
        me = tasks["child1"] = _core.current_task()
        assert not_none(me.parent_nursery).parent_task is tasks["parent"]
        assert me.parent_nursery is not nurseries["parent"]
        assert me.eventual_parent_nursery is nurseries["parent"]
        task_status.started()
        assert me.parent_nursery is nurseries["parent"]
        assert me.eventual_parent_nursery is None

        # Wait for the start() call to return and close its internal nursery, to
        # ensure consistent results in child2:
        await _core.wait_all_tasks_blocked()

        async with _core.open_nursery() as nursery:
            nurseries["child1"] = nursery
            nursery.start_soon(child2)

    async with _core.open_nursery() as nursery:
        nursery.start_soon(parent)

    # There are no pending starts, so no one should have a non-None
    # eventual_parent_nursery
    for task in tasks.values():
        assert task.eventual_parent_nursery is None


async def test_nursery_closure() -> None:
    async def child1(nursery: _core.Nursery) -> None:
        # We can add new tasks to the nursery even after entering __aexit__,
        # so long as there are still tasks running
        nursery.start_soon(child2)

    async def child2() -> None:
        pass

    async with _core.open_nursery() as nursery:
        nursery.start_soon(child1, nursery)

    # But once we've left __aexit__, the nursery is closed
    with pytest.raises(RuntimeError):
        nursery.start_soon(child2)


async def test_spawn_name() -> None:
    async def func1(expected: str) -> None:
        task = _core.current_task()
        assert expected in task.name

    async def func2() -> None:  # pragma: no cover
        pass

    async def check(spawn_fn: Callable[..., object]) -> None:
        spawn_fn(func1, "func1")
        spawn_fn(func1, "func2", name=func2)
        spawn_fn(func1, "func3", name="func3")
        spawn_fn(functools.partial(func1, "func1"))
        spawn_fn(func1, "object", name=object())

    async with _core.open_nursery() as nursery:
        await check(nursery.start_soon)
    await check(_core.spawn_system_task)


async def test_current_effective_deadline(mock_clock: _core.MockClock) -> None:
    assert _core.current_effective_deadline() == inf

    with _core.CancelScope(deadline=5) as scope1:
        with _core.CancelScope(deadline=10) as scope2:
            assert _core.current_effective_deadline() == 5
            scope2.deadline = 3
            assert _core.current_effective_deadline() == 3
            scope2.deadline = 10
            assert _core.current_effective_deadline() == 5
            scope2.shield = True
            assert _core.current_effective_deadline() == 10
            scope2.shield = False
            assert _core.current_effective_deadline() == 5
            scope1.cancel()
            assert _core.current_effective_deadline() == -inf
            scope2.shield = True
            assert _core.current_effective_deadline() == 10
        assert _core.current_effective_deadline() == -inf
    assert _core.current_effective_deadline() == inf


def test_nice_error_on_bad_calls_to_run_or_spawn() -> None:
    def bad_call_run(
        func: Callable[..., Awaitable[object]],
        *args: tuple[object, ...],
    ) -> None:
        _core.run(func, *args)

    def bad_call_spawn(
        func: Callable[..., Awaitable[object]],
        *args: tuple[object, ...],
    ) -> None:
        async def main() -> None:
            async with _core.open_nursery() as nursery:
                nursery.start_soon(func, *args)

        _core.run(main)

    async def f() -> None:  # pragma: no cover
        pass

    async def async_gen(arg: T) -> AsyncGenerator[T, None]:  # pragma: no cover
        yield arg

    # If/when RaisesGroup/Matcher is added to pytest in some form this test can be
    # rewritten to use a loop again, and avoid specifying the exceptions twice in
    # different ways
    with pytest.raises(
        TypeError,
        match="^Trio was expecting an async function, but instead it got a coroutine object <.*>",
    ):
        bad_call_run(f())  # type: ignore[arg-type]
    with pytest.raises(
        TypeError, match="expected an async function but got an async generator"
    ):
        bad_call_run(async_gen, 0)  # type: ignore

    # bad_call_spawn calls the function inside a nursery, so the exception will be
    # wrapped in an exceptiongroup
    with raises(ExpectedExceptionGroup(TypeError("expecting an async function"))):
        bad_call_spawn(f())  # type: ignore[arg-type]

    with raises(
        ExpectedExceptionGroup(
            TypeError("expected an async function but got an async generator")
        )
    ):
        bad_call_spawn(async_gen, 0)  # type: ignore


def test_calling_asyncio_function_gives_nice_error() -> None:
    async def child_xyzzy() -> None:
        await create_asyncio_future_in_new_loop()

    async def misguided() -> None:
        await child_xyzzy()

    with pytest.raises(TypeError, match="asyncio") as excinfo:
        _core.run(misguided)

    # The traceback should point to the location of the foreign await
    assert any(  # pragma: no branch
        entry.name == "child_xyzzy" for entry in excinfo.traceback
    )


async def test_asyncio_function_inside_nursery_does_not_explode() -> None:
    # Regression test for https://github.com/python-trio/trio/issues/552
    with raises(ExpectedExceptionGroup(TypeError("asyncio"))):
        async with _core.open_nursery() as nursery:
            nursery.start_soon(sleep_forever)
            await create_asyncio_future_in_new_loop()


async def test_trivial_yields() -> None:
    with assert_checkpoints():
        await _core.checkpoint()

    with assert_checkpoints():
        await _core.checkpoint_if_cancelled()
        await _core.cancel_shielded_checkpoint()

    # Weird case: opening and closing a nursery schedules, but doesn't check
    # for cancellation (unless something inside the nursery does)
    task = _core.current_task()
    before_schedule_points = task._schedule_points
    with _core.CancelScope() as cs:
        cs.cancel()
        async with _core.open_nursery():
            pass
    assert not cs.cancelled_caught
    assert task._schedule_points > before_schedule_points

    before_schedule_points = task._schedule_points

    async def noop_with_no_checkpoint() -> None:
        pass

    with _core.CancelScope() as cs:
        cs.cancel()
        async with _core.open_nursery() as nursery:
            nursery.start_soon(noop_with_no_checkpoint)
    assert not cs.cancelled_caught

    assert task._schedule_points > before_schedule_points

    with _core.CancelScope() as cancel_scope:
        cancel_scope.cancel()
        with raises(ExpectedExceptionGroup(KeyError)):
            async with _core.open_nursery():
                raise KeyError


async def test_nursery_start(autojump_clock: _core.MockClock) -> None:
    async def no_args() -> None:  # pragma: no cover
        pass

    # Errors in calling convention get raised immediately from start
    async with _core.open_nursery() as nursery:
        with pytest.raises(TypeError):
            await nursery.start(no_args)

    async def sleep_then_start(
        seconds: int, *, task_status: _core.TaskStatus[int] = _core.TASK_STATUS_IGNORED
    ) -> None:
        repr(task_status)  # smoke test
        await sleep(seconds)
        task_status.started(seconds)
        await sleep(seconds)

    # Basic happy-path check: start waits for the task to call started(), then
    # returns, passes back the value, and the given nursery then waits for it
    # to exit.
    for seconds in [1, 2]:
        async with _core.open_nursery() as nursery:
            assert len(nursery.child_tasks) == 0
            t0 = _core.current_time()
            assert await nursery.start(sleep_then_start, seconds) == seconds
            assert _core.current_time() - t0 == seconds
            assert len(nursery.child_tasks) == 1
        assert _core.current_time() - t0 == 2 * seconds

    # Make sure TASK_STATUS_IGNORED works so task function can be called
    # directly
    t0 = _core.current_time()
    await sleep_then_start(3)
    assert _core.current_time() - t0 == 2 * 3

    # calling started twice
    async def double_started(
        *,
        task_status: _core.TaskStatus[None] = _core.TASK_STATUS_IGNORED,
    ) -> None:
        task_status.started()
        with pytest.raises(RuntimeError):
            task_status.started()

    async with _core.open_nursery() as nursery:
        await nursery.start(double_started)

    # child crashes before calling started -> error comes out of .start()
    async def raise_keyerror(
        *,
        task_status: _core.TaskStatus[None] = _core.TASK_STATUS_IGNORED,
    ) -> None:
        raise KeyError("oops")

    async with _core.open_nursery() as nursery:
        with pytest.raises(KeyError):
            await nursery.start(raise_keyerror)

    # child exiting cleanly before calling started -> triggers a RuntimeError
    async def nothing(
        *,
        task_status: _core.TaskStatus[None] = _core.TASK_STATUS_IGNORED,
    ) -> None:
        return

    async with _core.open_nursery() as nursery:
        with pytest.raises(RuntimeError) as excinfo1:
            await nursery.start(nothing)
        assert "exited without calling" in str(excinfo1.value)

    # if the call to start() is cancelled, then the call to started() does
    # nothing -- the child keeps executing under start(). The value it passed
    # is ignored; start() raises Cancelled.
    async def just_started(
        *,
        task_status: _core.TaskStatus[str] = _core.TASK_STATUS_IGNORED,
    ) -> None:
        task_status.started("hi")
        await _core.checkpoint()

    async with _core.open_nursery() as nursery:
        with _core.CancelScope() as cs:
            cs.cancel()
            with pytest.raises(_core.Cancelled):
                await nursery.start(just_started)

    # but if the task does not execute any checkpoints, and exits, then start()
    # doesn't raise Cancelled, since the task completed successfully.
    async def started_with_no_checkpoint(
        *, task_status: _core.TaskStatus[None] = _core.TASK_STATUS_IGNORED
    ) -> None:
        task_status.started(None)

    async with _core.open_nursery() as nursery:
        with _core.CancelScope() as cs:
            cs.cancel()
            await nursery.start(started_with_no_checkpoint)
        assert not cs.cancelled_caught

    # and since starting in a cancelled context makes started() a no-op, if
    # the child crashes after calling started(), the error can *still* come
    # out of start()
    async def raise_keyerror_after_started(
        *, task_status: _core.TaskStatus[None] = _core.TASK_STATUS_IGNORED
    ) -> None:
        task_status.started()
        raise KeyError("whoopsiedaisy")

    async with _core.open_nursery() as nursery:
        with _core.CancelScope() as cs:
            cs.cancel()
            with pytest.raises(KeyError):
                await nursery.start(raise_keyerror_after_started)

    # trying to start in a closed nursery raises an error immediately
    async with _core.open_nursery() as closed_nursery:
        pass
    t0 = _core.current_time()
    with pytest.raises(RuntimeError):
        await closed_nursery.start(sleep_then_start, 7)
    # sub-second delays can be caused by unrelated multitasking by an OS
    assert int(_core.current_time()) == int(t0)


async def test_task_nursery_stack() -> None:
    task = _core.current_task()
    assert task._child_nurseries == []
    async with _core.open_nursery() as nursery1:
        assert task._child_nurseries == [nursery1]
        with raises(ExpectedExceptionGroup(KeyError)):
            async with _core.open_nursery() as nursery2:
                assert task._child_nurseries == [nursery1, nursery2]
                raise KeyError
        assert task._child_nurseries == [nursery1]
    assert task._child_nurseries == []


async def test_nursery_start_with_cancelled_nursery() -> None:
    # This function isn't testing task_status, it's using task_status as a
    # convenient way to get a nursery that we can test spawning stuff into.
    async def setup_nursery(
        task_status: _core.TaskStatus[_core.Nursery] = _core.TASK_STATUS_IGNORED,
    ) -> None:
        async with _core.open_nursery() as nursery:
            task_status.started(nursery)
            await sleep_forever()

    # Calls started() while children are asleep, so we can make sure
    # that the cancellation machinery notices and aborts when a sleeping task
    # is moved into a cancelled scope.
    async def sleeping_children(
        fn: Callable[[], object],
        *,
        task_status: _core.TaskStatus[None] = _core.TASK_STATUS_IGNORED,
    ) -> None:
        async with _core.open_nursery() as nursery:
            nursery.start_soon(sleep_forever)
            nursery.start_soon(sleep_forever)
            await wait_all_tasks_blocked()
            fn()
            task_status.started()

    # Cancelling the setup_nursery just *before* calling started()
    async with _core.open_nursery() as nursery:
        target_nursery: _core.Nursery = await nursery.start(setup_nursery)
        await target_nursery.start(
            sleeping_children, target_nursery.cancel_scope.cancel
        )

    # Cancelling the setup_nursery just *after* calling started()
    async with _core.open_nursery() as nursery:
        target_nursery = await nursery.start(setup_nursery)
        await target_nursery.start(sleeping_children, lambda: None)
        target_nursery.cancel_scope.cancel()


async def test_nursery_start_keeps_nursery_open(
    autojump_clock: _core.MockClock,
) -> None:
    async def sleep_a_bit(
        task_status: _core.TaskStatus[None] = _core.TASK_STATUS_IGNORED,
    ) -> None:
        await sleep(2)
        task_status.started()
        await sleep(3)

    async with _core.open_nursery() as nursery1:
        t0 = _core.current_time()
        async with _core.open_nursery() as nursery2:
            # Start the 'start' call running in the background
            nursery1.start_soon(nursery2.start, sleep_a_bit)
            # Sleep a bit
            await sleep(1)
            # Start another one.
            nursery1.start_soon(nursery2.start, sleep_a_bit)
            # Then exit this nursery. At this point, there are no tasks
            # present in this nursery -- the only thing keeping it open is
            # that the tasks will be placed into it soon, when they call
            # started().
        assert _core.current_time() - t0 == 6

    # Check that it still works even if the task that the nursery is waiting
    # for ends up crashing, and never actually enters the nursery.
    async def sleep_then_crash(
        task_status: _core.TaskStatus[None] = _core.TASK_STATUS_IGNORED,
    ) -> None:
        await sleep(7)
        raise KeyError

    async def start_sleep_then_crash(nursery: _core.Nursery) -> None:
        with pytest.raises(KeyError):
            await nursery.start(sleep_then_crash)

    async with _core.open_nursery() as nursery1:
        t0 = _core.current_time()
        async with _core.open_nursery() as nursery2:
            nursery1.start_soon(start_sleep_then_crash, nursery2)
            await wait_all_tasks_blocked()
        assert _core.current_time() - t0 == 7


async def test_nursery_explicit_exception() -> None:
    with raises(ExpectedExceptionGroup(KeyError)):
        async with _core.open_nursery():
            raise KeyError()


async def test_nursery_stop_iteration() -> None:
    async def fail() -> NoReturn:
        raise ValueError

<<<<<<< HEAD
    with raises(ExpectedExceptionGroup(StopIteration, ValueError)):
=======
    with RaisesGroup(StopIteration, ValueError):
>>>>>>> aadd1ea5
        async with _core.open_nursery() as nursery:
            nursery.start_soon(fail)
            raise StopIteration


async def test_nursery_stop_async_iteration() -> None:
    class it:
        def __init__(self, count: int) -> None:
            self.count = count
            self.val = 0

        async def __anext__(self) -> int:
            await sleep(0)
            val = self.val
            if val >= self.count:
                raise StopAsyncIteration
            self.val += 1
            return val

    class async_zip:
        def __init__(self, *largs: it) -> None:
            self.nexts = [obj.__anext__ for obj in largs]

        async def _accumulate(
            self, f: Callable[[], Awaitable[int]], items: list[int], i: int
        ) -> None:
            items[i] = await f()

        def __aiter__(self) -> async_zip:
            return self

        async def __anext__(self) -> list[int]:
            nexts = self.nexts
            items: list[int] = [-1] * len(nexts)

            try:
                async with _core.open_nursery() as nursery:
                    for i, f in enumerate(nexts):
                        nursery.start_soon(self._accumulate, f, items, i)
            except ExceptionGroup as e:
                # I think requiring this is acceptable?
                if len(e.exceptions) == 1 and isinstance(
                    e.exceptions[0], StopAsyncIteration
                ):
                    raise StopAsyncIteration from None
                else:
                    raise

            return items

    result: list[list[int]] = []
    async for vals in async_zip(it(4), it(2)):
        result.append(vals)
    assert result == [[0, 0], [1, 1]]


async def test_traceback_frame_removal() -> None:
    async def my_child_task() -> NoReturn:
        raise KeyError()

<<<<<<< HEAD
    with pytest.raises(ExceptionGroup) as excinfo:
=======
    def check_traceback(exc: KeyError) -> bool:
        # The top frame in the exception traceback should be inside the child
        # task, not trio/contextvars internals. And there's only one frame
        # inside the child task, so this will also detect if our frame-removal
        # is too eager.
        tb = exc.__traceback__
        assert tb is not None
        return tb.tb_frame.f_code is my_child_task.__code__

    expected_exception = Matcher(KeyError, check=check_traceback)

    with RaisesGroup(expected_exception, expected_exception):
>>>>>>> aadd1ea5
        # Trick: For now cancel/nursery scopes still leave a bunch of tb gunk
        # behind. But if there's an ExceptionGroup, they leave it on the group,
        # which lets us get a clean look at the KeyError itself. Someday I
        # guess this will always be an ExceptionGroup (#611), but for now we can
        # force it by raising two exceptions.
        async with _core.open_nursery() as nursery:
            nursery.start_soon(my_child_task)
            nursery.start_soon(my_child_task)


def test_contextvar_support() -> None:
    var: contextvars.ContextVar[str] = contextvars.ContextVar("test")
    var.set("before")

    assert var.get() == "before"

    async def inner() -> None:
        task = _core.current_task()
        assert task.context.get(var) == "before"
        assert var.get() == "before"
        var.set("after")
        assert var.get() == "after"
        assert var in task.context
        assert task.context.get(var) == "after"

    _core.run(inner)
    assert var.get() == "before"


async def test_contextvar_multitask() -> None:
    var = contextvars.ContextVar("test", default="hmmm")

    async def t1() -> None:
        assert var.get() == "hmmm"
        var.set("hmmmm")
        assert var.get() == "hmmmm"

    async def t2() -> None:
        assert var.get() == "hmmmm"

    async with _core.open_nursery() as n:
        n.start_soon(t1)
        await wait_all_tasks_blocked()
        assert var.get() == "hmmm"
        var.set("hmmmm")
        n.start_soon(t2)
        await wait_all_tasks_blocked()


def test_system_task_contexts() -> None:
    cvar: contextvars.ContextVar[str] = contextvars.ContextVar("qwilfish")
    cvar.set("water")

    async def system_task() -> None:
        assert cvar.get() == "water"

    async def regular_task() -> None:
        assert cvar.get() == "poison"

    async def inner() -> None:
        async with _core.open_nursery() as nursery:
            cvar.set("poison")
            nursery.start_soon(regular_task)
            _core.spawn_system_task(system_task)
            await wait_all_tasks_blocked()

    _core.run(inner)


async def test_Nursery_init() -> None:
    """Test that nurseries cannot be constructed directly."""
    # This function is async so that we have access to a task object we can
    # pass in. It should never be accessed though.
    task = _core.current_task()
    scope = _core.CancelScope()
    with pytest.raises(TypeError):
        _core._run.Nursery(task, scope, True)


async def test_Nursery_private_init() -> None:
    # context manager creation should not raise
    async with _core.open_nursery() as nursery:
        assert not nursery._closed


def test_Nursery_subclass() -> None:
    with pytest.raises(TypeError):
        type("Subclass", (_core._run.Nursery,), {})


def test_Cancelled_init() -> None:
    with pytest.raises(TypeError):
        raise _core.Cancelled

    with pytest.raises(TypeError):
        _core.Cancelled()

    # private constructor should not raise
    _core.Cancelled._create()


def test_Cancelled_str() -> None:
    cancelled = _core.Cancelled._create()
    assert str(cancelled) == "Cancelled"


def test_Cancelled_subclass() -> None:
    with pytest.raises(TypeError):
        type("Subclass", (_core.Cancelled,), {})


def test_CancelScope_subclass() -> None:
    with pytest.raises(TypeError):
        type("Subclass", (_core.CancelScope,), {})


def test_sniffio_integration() -> None:
    with pytest.raises(sniffio.AsyncLibraryNotFoundError):
        sniffio.current_async_library()

    async def check_inside_trio() -> None:
        assert sniffio.current_async_library() == "trio"

    def check_function_returning_coroutine() -> Awaitable[object]:
        assert sniffio.current_async_library() == "trio"
        return check_inside_trio()

    _core.run(check_inside_trio)

    with pytest.raises(sniffio.AsyncLibraryNotFoundError):
        sniffio.current_async_library()

    @contextmanager
    def alternate_sniffio_library() -> Generator[None, None, None]:
        prev_token = sniffio.current_async_library_cvar.set("nullio")
        prev_library, sniffio.thread_local.name = sniffio.thread_local.name, "nullio"
        try:
            yield
            assert sniffio.current_async_library() == "nullio"
        finally:
            sniffio.thread_local.name = prev_library
            sniffio.current_async_library_cvar.reset(prev_token)

    async def check_new_task_resets_sniffio_library() -> None:
        with alternate_sniffio_library():
            _core.spawn_system_task(check_inside_trio)
        async with _core.open_nursery() as nursery:
            with alternate_sniffio_library():
                nursery.start_soon(check_inside_trio)
                nursery.start_soon(check_function_returning_coroutine)

    _core.run(check_new_task_resets_sniffio_library)


async def test_Task_custom_sleep_data() -> None:
    task = _core.current_task()
    assert task.custom_sleep_data is None
    task.custom_sleep_data = 1
    assert task.custom_sleep_data == 1
    await _core.checkpoint()
    assert task.custom_sleep_data is None


@types.coroutine
def async_yield(value: T) -> Generator[T, None, None]:
    yield value


async def test_permanently_detach_coroutine_object() -> None:
    task: _core.Task | None = None
    pdco_outcome: outcome.Outcome[str] | None = None

    async def detachable_coroutine(
        task_outcome: outcome.Outcome[None],
        yield_value: object,
    ) -> None:
        await sleep(0)
        nonlocal task, pdco_outcome
        task = _core.current_task()
        pdco_outcome = await outcome.acapture(
            _core.permanently_detach_coroutine_object, task_outcome
        )
        await async_yield(yield_value)

    async with _core.open_nursery() as nursery:
        nursery.start_soon(detachable_coroutine, outcome.Value(None), "I'm free!")

    # If we get here then Trio thinks the task has exited... but the coroutine
    # is still iterable. At that point anything can be sent into the coroutine, so the .coro type
    # is wrong.
    assert pdco_outcome is None
    assert not_none(task).coro.send(cast(Any, "be free!")) == "I'm free!"
    assert pdco_outcome == outcome.Value("be free!")
    with pytest.raises(StopIteration):
        not_none(task).coro.send(cast(Any, None))

    # Check the exception paths too
    task = None
    pdco_outcome = None
    with raises(ExpectedExceptionGroup(KeyError)):
        async with _core.open_nursery() as nursery:
            nursery.start_soon(detachable_coroutine, outcome.Error(KeyError()), "uh oh")
    throw_in = ValueError()
    assert isinstance(task, _core.Task)  # For type checkers.
    assert not_none(task).coro.throw(throw_in) == "uh oh"
    assert pdco_outcome == outcome.Error(throw_in)
    with pytest.raises(StopIteration):
        task.coro.send(cast(Any, None))

    async def bad_detach() -> None:
        async with _core.open_nursery():
            with pytest.raises(RuntimeError) as excinfo:
                await _core.permanently_detach_coroutine_object(outcome.Value(None))
            assert "open nurser" in str(excinfo.value)

    async with _core.open_nursery() as nursery:
        nursery.start_soon(bad_detach)


async def test_detach_and_reattach_coroutine_object() -> None:
    unrelated_task: _core.Task | None = None
    task: _core.Task | None = None

    async def unrelated_coroutine() -> None:
        nonlocal unrelated_task
        unrelated_task = _core.current_task()

    async def reattachable_coroutine() -> None:
        nonlocal task
        await sleep(0)

        task = _core.current_task()

        def abort_fn(_: _core.RaiseCancelT) -> _core.Abort:  # pragma: no cover
            return _core.Abort.FAILED

        got = await _core.temporarily_detach_coroutine_object(abort_fn)
        assert got == "not trio!"

        await async_yield(1)
        await async_yield(2)

        with pytest.raises(RuntimeError) as excinfo:
            await _core.reattach_detached_coroutine_object(
                not_none(unrelated_task), None
            )
        assert "does not match" in str(excinfo.value)

        await _core.reattach_detached_coroutine_object(task, "byebye")

        await sleep(0)

    async with _core.open_nursery() as nursery:
        nursery.start_soon(unrelated_coroutine)
        nursery.start_soon(reattachable_coroutine)
        await wait_all_tasks_blocked()

        # Okay, it's detached. Here's our coroutine runner:
        assert not_none(task).coro.send(cast(Any, "not trio!")) == 1
        assert not_none(task).coro.send(cast(Any, None)) == 2
        assert not_none(task).coro.send(cast(Any, None)) == "byebye"

        # Now it's been reattached, and we can leave the nursery


async def test_detached_coroutine_cancellation() -> None:
    abort_fn_called = False
    task: _core.Task | None = None

    async def reattachable_coroutine() -> None:
        await sleep(0)

        nonlocal task
        task = _core.current_task()

        def abort_fn(_: _core.RaiseCancelT) -> _core.Abort:
            nonlocal abort_fn_called
            abort_fn_called = True
            return _core.Abort.FAILED

        await _core.temporarily_detach_coroutine_object(abort_fn)
        await _core.reattach_detached_coroutine_object(task, None)
        with pytest.raises(_core.Cancelled):
            await sleep(0)

    async with _core.open_nursery() as nursery:
        nursery.start_soon(reattachable_coroutine)
        await wait_all_tasks_blocked()
        assert task is not None
        nursery.cancel_scope.cancel()
        task.coro.send(cast(Any, None))

    assert abort_fn_called


@restore_unraisablehook()
def test_async_function_implemented_in_C() -> None:
    # These used to crash because we'd try to mutate the coroutine object's
    # cr_frame, but C functions don't have Python frames.

    async def agen_fn(record: list[str]) -> AsyncIterator[None]:
        assert not _core.currently_ki_protected()
        record.append("the generator ran")
        yield

    run_record: list[str] = []
    agen = agen_fn(run_record)
    _core.run(agen.__anext__)
    assert run_record == ["the generator ran"]

    async def main() -> None:
        start_soon_record: list[str] = []
        agen = agen_fn(start_soon_record)
        async with _core.open_nursery() as nursery:
            nursery.start_soon(agen.__anext__)
        assert start_soon_record == ["the generator ran"]

    _core.run(main)


async def test_very_deep_cancel_scope_nesting() -> None:
    # This used to crash with a RecursionError in CancelStatus.recalculate
    with ExitStack() as exit_stack:
        outermost_scope = _core.CancelScope()
        exit_stack.enter_context(outermost_scope)
        for _ in range(5000):
            exit_stack.enter_context(_core.CancelScope())
        outermost_scope.cancel()


async def test_cancel_scope_deadline_duplicates() -> None:
    # This exercises an assert in Deadlines._prune, by intentionally creating
    # duplicate entries in the deadline heap.
    now = _core.current_time()
    with _core.CancelScope() as cscope:
        for _ in range(DEADLINE_HEAP_MIN_PRUNE_THRESHOLD * 2):
            cscope.deadline = now + 9998
            cscope.deadline = now + 9999
        await sleep(0.01)


# I don't know if this one can fail anymore, the `del` next to the comment that used to
# refer to this only seems to break test_cancel_scope_exit_doesnt_create_cyclic_garbage
# We're keeping it for now to cover Outcome and potential future refactoring
@pytest.mark.skipif(
    sys.implementation.name != "cpython", reason="Only makes sense with refcounting GC"
)
async def test_simple_cancel_scope_usage_doesnt_create_cyclic_garbage() -> None:
    # https://github.com/python-trio/trio/issues/1770
    gc.collect()

    async def do_a_cancel() -> None:
        with _core.CancelScope() as cscope:
            cscope.cancel()
            await sleep_forever()

    async def crasher() -> NoReturn:
        raise ValueError("this is a crash")

    old_flags = gc.get_debug()
    try:
        gc.collect()
        gc.set_debug(gc.DEBUG_SAVEALL)

        # cover outcome.Error.unwrap
        # (See https://github.com/python-trio/outcome/pull/29)
        await do_a_cancel()
        # cover outcome.Error.unwrap if unrolled_run hangs on to exception refs
        # (See https://github.com/python-trio/trio/pull/1864)
        await do_a_cancel()

        with raises(ExpectedExceptionGroup(ValueError("this is a crash"))):
            async with _core.open_nursery() as nursery:
                # cover NurseryManager.__aexit__
                nursery.start_soon(crasher)

        gc.collect()
        assert not gc.garbage
    finally:
        gc.set_debug(old_flags)
        gc.garbage.clear()


@pytest.mark.skipif(
    sys.implementation.name != "cpython", reason="Only makes sense with refcounting GC"
)
async def test_cancel_scope_exit_doesnt_create_cyclic_garbage() -> None:
    # https://github.com/python-trio/trio/pull/2063
    gc.collect()

    async def crasher() -> NoReturn:
        raise ValueError("this is a crash")

    old_flags = gc.get_debug()
    try:
        with raises(
            ExpectedExceptionGroup(ValueError("this is a crash"))
        ), _core.CancelScope() as outer:
            async with _core.open_nursery() as nursery:
                gc.collect()
                gc.set_debug(gc.DEBUG_SAVEALL)
                # One child that gets cancelled by the outer scope
                nursery.start_soon(sleep_forever)
                outer.cancel()
                # And one that raises a different error
                nursery.start_soon(crasher)
                # so that outer filters a Cancelled from the ExceptionGroup and
                # covers CancelScope.__exit__ (and NurseryManager.__aexit__)
                # (See https://github.com/python-trio/trio/pull/2063)

        gc.collect()
        assert not gc.garbage
    finally:
        gc.set_debug(old_flags)
        gc.garbage.clear()


@pytest.mark.skipif(
    sys.implementation.name != "cpython", reason="Only makes sense with refcounting GC"
)
async def test_nursery_cancel_doesnt_create_cyclic_garbage() -> None:
    collected = False

    # https://github.com/python-trio/trio/issues/1770#issuecomment-730229423
    def toggle_collected() -> None:
        nonlocal collected
        collected = True

    gc.collect()
    old_flags = gc.get_debug()
    try:
        gc.set_debug(0)
        gc.collect()
        gc.set_debug(gc.DEBUG_SAVEALL)

        # cover Nursery._nested_child_finished
        async with _core.open_nursery() as nursery:
            nursery.cancel_scope.cancel()

        weakref.finalize(nursery, toggle_collected)
        del nursery
        # a checkpoint clears the nursery from the internals, apparently
        # TODO: stop event loop from hanging on to the nursery at this point
        await _core.checkpoint()

        assert collected
        gc.collect()
        assert not gc.garbage
    finally:
        gc.set_debug(old_flags)
        gc.garbage.clear()


@pytest.mark.skipif(
    sys.implementation.name != "cpython", reason="Only makes sense with refcounting GC"
)
async def test_locals_destroyed_promptly_on_cancel() -> None:
    destroyed = False

    def finalizer() -> None:
        nonlocal destroyed
        destroyed = True

    class A:
        pass

    async def task() -> None:
        a = A()
        weakref.finalize(a, finalizer)
        await _core.checkpoint()

    async with _core.open_nursery() as nursery:
        nursery.start_soon(task)
        nursery.cancel_scope.cancel()
    assert destroyed


def test_run_strict_exception_groups() -> None:
    """
    Test that nurseries respect the global context setting of strict_exception_groups.
    """

    async def main() -> NoReturn:
        async with _core.open_nursery():
            raise Exception("foo")

<<<<<<< HEAD
    with raises(
        ExpectedExceptionGroup(Exception("foo")),
        match="^Exceptions from Trio nursery \\(1 sub-exception\\)$",
    ) as exc:
        _core.run(main, strict_exception_groups=True)

    assert type(exc.value.exceptions[0]) is Exception

=======
    with RaisesGroup(
        Matcher(Exception, match="^foo$"),
        match="^Exceptions from Trio nursery \\(1 sub-exception\\)$",
    ):
        _core.run(main, strict_exception_groups=True)

>>>>>>> aadd1ea5

def test_run_strict_exception_groups_nursery_override() -> None:
    """
    Test that a nursery can override the global context setting of
    strict_exception_groups.
    """

    async def main() -> NoReturn:
        async with _core.open_nursery(strict_exception_groups=False):
            raise Exception("foo")

    with pytest.raises(Exception, match="^foo$"):
        _core.run(main, strict_exception_groups=True)


async def test_nursery_strict_exception_groups() -> None:
    """Test that strict exception groups can be enabled on a per-nursery basis."""
<<<<<<< HEAD
    with raises(ExpectedExceptionGroup(Exception("foo"))):
=======
    with RaisesGroup(Matcher(Exception, match="^foo$")):
>>>>>>> aadd1ea5
        async with _core.open_nursery(strict_exception_groups=True):
            raise Exception("foo")


async def test_nursery_loose_exception_groups() -> None:
    """Test that loose exception groups can be enabled on a per-nursery basis."""

    async def raise_error() -> NoReturn:
        raise RuntimeError("test error")

    with pytest.raises(RuntimeError, match="^test error$"):
        async with _core.open_nursery(strict_exception_groups=False) as nursery:
            nursery.start_soon(raise_error)
<<<<<<< HEAD

    with pytest.raises(
        ExceptionGroup, match="^Exceptions from Trio nursery \\(2 sub-exceptions\\)$"
    ) as exc:
=======
    m = Matcher(RuntimeError, match="^test error$")

    with RaisesGroup(
        m,
        m,
        match="Exceptions from Trio nursery \\(2 sub-exceptions\\)",
        check=lambda x: x.__notes__ == [_core._run.NONSTRICT_EXCEPTIONGROUP_NOTE],
    ):
>>>>>>> aadd1ea5
        async with _core.open_nursery(strict_exception_groups=False) as nursery:
            nursery.start_soon(raise_error)
            nursery.start_soon(raise_error)


async def test_nursery_collapse_strict() -> None:
    """
    Test that a single exception from a nested nursery with strict semantics doesn't get
    collapsed when CancelledErrors are stripped from it.
    """

    async def raise_error() -> NoReturn:
        raise RuntimeError("test error")

<<<<<<< HEAD
    with raises(
        ExpectedExceptionGroup((RuntimeError, ExpectedExceptionGroup(RuntimeError)))
    ):
=======
    with RaisesGroup(RuntimeError, RaisesGroup(RuntimeError)):
>>>>>>> aadd1ea5
        async with _core.open_nursery() as nursery:
            nursery.start_soon(sleep_forever)
            nursery.start_soon(raise_error)
            async with _core.open_nursery(strict_exception_groups=True) as nursery2:
                nursery2.start_soon(sleep_forever)
                nursery2.start_soon(raise_error)
                nursery.cancel_scope.cancel()


async def test_nursery_collapse_loose() -> None:
    """
    Test that a single exception from a nested nursery with loose semantics gets
    collapsed when CancelledErrors are stripped from it.
    """

    async def raise_error() -> NoReturn:
        raise RuntimeError("test error")

<<<<<<< HEAD
    with raises(ExpectedExceptionGroup(RuntimeError, RuntimeError)):
        async with _core.open_nursery(strict_exception_groups=False) as nursery:
=======
    with RaisesGroup(RuntimeError, RuntimeError):
        async with _core.open_nursery() as nursery:
>>>>>>> aadd1ea5
            nursery.start_soon(sleep_forever)
            nursery.start_soon(raise_error)
            async with _core.open_nursery(strict_exception_groups=False) as nursery2:
                nursery2.start_soon(sleep_forever)
                nursery2.start_soon(raise_error)
                nursery.cancel_scope.cancel()


async def test_cancel_scope_no_cancellederror() -> None:
    """
    Test that when a cancel scope encounters an exception group that does NOT contain
    a Cancelled exception, it will NOT set the ``cancelled_caught`` flag.
    """

<<<<<<< HEAD
    with pytest.raises(ExceptionGroup):
=======
    with RaisesGroup(RuntimeError, RuntimeError, match="test"):
>>>>>>> aadd1ea5
        with _core.CancelScope() as scope:
            scope.cancel()
            raise ExceptionGroup("test", [RuntimeError(), RuntimeError()])

    assert not scope.cancelled_caught


@pytest.mark.parametrize("run_strict", [False, True])
@pytest.mark.parametrize("start_raiser_strict", [False, True, None])
@pytest.mark.parametrize("raise_after_started", [False, True])
@pytest.mark.parametrize("raise_custom_exc_grp", [False, True])
def test_trio_run_strict_before_started(
    run_strict: bool,
    start_raiser_strict: bool | None,
    raise_after_started: bool,
    raise_custom_exc_grp: bool,
) -> None:
    """
    Regression tests for #2611, where exceptions raised before
    `TaskStatus.started()` caused `Nursery.start()` to wrap them in an
    ExceptionGroup when using `run(..., strict_exception_groups=True)`.

    Regression tests for #2844, where #2611 was initially fixed in a way that
    had unintended side effects.
    """

    raiser_exc: ValueError | ExceptionGroup[ValueError]
    if raise_custom_exc_grp:
        raiser_exc = ExceptionGroup("my group", [ValueError()])
    else:
        raiser_exc = ValueError()

    async def raiser(*, task_status: _core.TaskStatus[None]) -> None:
        if raise_after_started:
            task_status.started()
        raise raiser_exc

    async def start_raiser() -> None:
        try:
            async with _core.open_nursery(
                strict_exception_groups=start_raiser_strict
            ) as nursery:
                await nursery.start(raiser)
        except BaseExceptionGroup as exc_group:
            if start_raiser_strict:
                # Iff the code using the nursery *forced* it to be strict
                # (overriding the runner setting) then it may replace the bland
                # exception group raised by trio with a more specific one (subtype,
                # different message, etc.).
                raise BaseExceptionGroup(
                    "start_raiser nursery custom message", exc_group.exceptions
                ) from None
            raise

    with pytest.raises(BaseException) as exc_info:  # noqa: PT011  # no `match`
        _core.run(start_raiser, strict_exception_groups=run_strict)

    if start_raiser_strict or (run_strict and start_raiser_strict is None):
        # start_raiser's nursery was strict.
        assert isinstance(exc_info.value, BaseExceptionGroup)
        if start_raiser_strict:
            # start_raiser didn't unknowingly inherit its nursery strictness
            # from `run`---it explicitly chose for its nursery to be strict.
            assert exc_info.value.message == "start_raiser nursery custom message"
        assert len(exc_info.value.exceptions) == 1
        should_be_raiser_exc = exc_info.value.exceptions[0]
    else:
        # start_raiser's nursery was not strict.
        should_be_raiser_exc = exc_info.value
    if isinstance(raiser_exc, ValueError):
        assert should_be_raiser_exc is raiser_exc
    else:
        # Check attributes, not identity, because should_be_raiser_exc may be a
        # copy of raiser_exc rather than raiser_exc by identity.
        assert type(should_be_raiser_exc) == type(raiser_exc)
        assert should_be_raiser_exc.message == raiser_exc.message
        assert should_be_raiser_exc.exceptions == raiser_exc.exceptions<|MERGE_RESOLUTION|>--- conflicted
+++ resolved
@@ -204,11 +204,7 @@
             nursery.start_soon(crasher)
             raise KeyError
 
-<<<<<<< HEAD
-    with raises(ExpectedExceptionGroup((ValueError, KeyError))):
-=======
     with RaisesGroup(ValueError, KeyError):
->>>>>>> aadd1ea5
         _core.run(main)
 
 
@@ -221,11 +217,7 @@
             nursery.start_soon(crasher, KeyError)
             nursery.start_soon(crasher, ValueError)
 
-<<<<<<< HEAD
-    with raises(ExpectedExceptionGroup((ValueError, KeyError))):
-=======
     with RaisesGroup(ValueError, KeyError):
->>>>>>> aadd1ea5
         _core.run(main)
 
 
@@ -788,15 +780,6 @@
             RuntimeError, match="which had already been exited"
         ) as exc_info:
             await nursery_mgr.__aexit__(*sys.exc_info())
-<<<<<<< HEAD
-        assert ExpectedExceptionGroup(
-            (RuntimeError("closed before the task exited"),) * 3
-        ).matches(exc_info.value.__context__)
-        assert any(
-            isinstance(exc.__context__, _core.Cancelled)
-            for exc in exc_info.value.__context__.exceptions
-        )
-=======
 
     def no_context(exc: RuntimeError) -> bool:
         return exc.__context__ is None
@@ -813,7 +796,6 @@
         ),
     )
     assert group.matches(exc_info.value.__context__)
->>>>>>> aadd1ea5
 
     # Trying to exit a cancel scope from an unrelated task raises an error
     # without affecting any state
@@ -968,14 +950,10 @@
     with pytest.raises(_core.TrioInternalError) as excinfo:
         _core.run(main)
 
-<<<<<<< HEAD
-    # triple-wrapped exceptions ?!?!
-    assert ExpectedExceptionGroup(
-        ExpectedExceptionGroup(ExpectedExceptionGroup(KeyError, ValueError))
-    ).matches(excinfo.value.__cause__)
-=======
-    assert RaisesGroup(KeyError, ValueError).matches(excinfo.value.__cause__)
->>>>>>> aadd1ea5
+    # TODO: triple-wrapped exceptions ?!?!
+    assert RaisesGroup(RaisesGroup(RaisesGroup(KeyError, ValueError))).matches(
+        excinfo.value.__cause__
+    )
 
 
 def test_system_task_crash_plus_Cancelled() -> None:
@@ -1237,12 +1215,8 @@
     async def crasher() -> NoReturn:
         raise KeyError
 
-<<<<<<< HEAD
-    with raises(ExpectedExceptionGroup(KeyError, ValueError)) as excinfo:
-=======
     # the ExceptionGroup should not have the KeyError or ValueError as context
     with RaisesGroup(ValueError, KeyError, check=lambda x: x.__context__ is None):
->>>>>>> aadd1ea5
         async with _core.open_nursery() as nursery:
             nursery.start_soon(crasher)
             raise ValueError
@@ -2023,11 +1997,7 @@
     async def fail() -> NoReturn:
         raise ValueError
 
-<<<<<<< HEAD
-    with raises(ExpectedExceptionGroup(StopIteration, ValueError)):
-=======
     with RaisesGroup(StopIteration, ValueError):
->>>>>>> aadd1ea5
         async with _core.open_nursery() as nursery:
             nursery.start_soon(fail)
             raise StopIteration
@@ -2088,9 +2058,6 @@
     async def my_child_task() -> NoReturn:
         raise KeyError()
 
-<<<<<<< HEAD
-    with pytest.raises(ExceptionGroup) as excinfo:
-=======
     def check_traceback(exc: KeyError) -> bool:
         # The top frame in the exception traceback should be inside the child
         # task, not trio/contextvars internals. And there's only one frame
@@ -2103,7 +2070,6 @@
     expected_exception = Matcher(KeyError, check=check_traceback)
 
     with RaisesGroup(expected_exception, expected_exception):
->>>>>>> aadd1ea5
         # Trick: For now cancel/nursery scopes still leave a bunch of tb gunk
         # behind. But if there's an ExceptionGroup, they leave it on the group,
         # which lets us get a clean look at the KeyError itself. Someday I
@@ -2590,23 +2556,12 @@
         async with _core.open_nursery():
             raise Exception("foo")
 
-<<<<<<< HEAD
-    with raises(
-        ExpectedExceptionGroup(Exception("foo")),
-        match="^Exceptions from Trio nursery \\(1 sub-exception\\)$",
-    ) as exc:
-        _core.run(main, strict_exception_groups=True)
-
-    assert type(exc.value.exceptions[0]) is Exception
-
-=======
     with RaisesGroup(
-        Matcher(Exception, match="^foo$"),
+        Matcher(match="^foo$", check=lambda e: type(e) is Exception),
         match="^Exceptions from Trio nursery \\(1 sub-exception\\)$",
     ):
         _core.run(main, strict_exception_groups=True)
 
->>>>>>> aadd1ea5
 
 def test_run_strict_exception_groups_nursery_override() -> None:
     """
@@ -2624,11 +2579,7 @@
 
 async def test_nursery_strict_exception_groups() -> None:
     """Test that strict exception groups can be enabled on a per-nursery basis."""
-<<<<<<< HEAD
-    with raises(ExpectedExceptionGroup(Exception("foo"))):
-=======
-    with RaisesGroup(Matcher(Exception, match="^foo$")):
->>>>>>> aadd1ea5
+    with RaisesGroup(Matcher(match="^foo$", check=lambda e: type(e) is Exception)):
         async with _core.open_nursery(strict_exception_groups=True):
             raise Exception("foo")
 
@@ -2642,12 +2593,6 @@
     with pytest.raises(RuntimeError, match="^test error$"):
         async with _core.open_nursery(strict_exception_groups=False) as nursery:
             nursery.start_soon(raise_error)
-<<<<<<< HEAD
-
-    with pytest.raises(
-        ExceptionGroup, match="^Exceptions from Trio nursery \\(2 sub-exceptions\\)$"
-    ) as exc:
-=======
     m = Matcher(RuntimeError, match="^test error$")
 
     with RaisesGroup(
@@ -2656,7 +2601,6 @@
         match="Exceptions from Trio nursery \\(2 sub-exceptions\\)",
         check=lambda x: x.__notes__ == [_core._run.NONSTRICT_EXCEPTIONGROUP_NOTE],
     ):
->>>>>>> aadd1ea5
         async with _core.open_nursery(strict_exception_groups=False) as nursery:
             nursery.start_soon(raise_error)
             nursery.start_soon(raise_error)
@@ -2671,13 +2615,7 @@
     async def raise_error() -> NoReturn:
         raise RuntimeError("test error")
 
-<<<<<<< HEAD
-    with raises(
-        ExpectedExceptionGroup((RuntimeError, ExpectedExceptionGroup(RuntimeError)))
-    ):
-=======
     with RaisesGroup(RuntimeError, RaisesGroup(RuntimeError)):
->>>>>>> aadd1ea5
         async with _core.open_nursery() as nursery:
             nursery.start_soon(sleep_forever)
             nursery.start_soon(raise_error)
@@ -2696,13 +2634,8 @@
     async def raise_error() -> NoReturn:
         raise RuntimeError("test error")
 
-<<<<<<< HEAD
-    with raises(ExpectedExceptionGroup(RuntimeError, RuntimeError)):
-        async with _core.open_nursery(strict_exception_groups=False) as nursery:
-=======
     with RaisesGroup(RuntimeError, RuntimeError):
         async with _core.open_nursery() as nursery:
->>>>>>> aadd1ea5
             nursery.start_soon(sleep_forever)
             nursery.start_soon(raise_error)
             async with _core.open_nursery(strict_exception_groups=False) as nursery2:
@@ -2717,11 +2650,7 @@
     a Cancelled exception, it will NOT set the ``cancelled_caught`` flag.
     """
 
-<<<<<<< HEAD
-    with pytest.raises(ExceptionGroup):
-=======
     with RaisesGroup(RuntimeError, RuntimeError, match="test"):
->>>>>>> aadd1ea5
         with _core.CancelScope() as scope:
             scope.cancel()
             raise ExceptionGroup("test", [RuntimeError(), RuntimeError()])
