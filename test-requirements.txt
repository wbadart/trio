--- conflicted
+++ resolved
@@ -128,7 +128,6 @@
     #   matplotlib-inline
 trustme==0.9.0
     # via -r test-requirements.in
-<<<<<<< HEAD
 types-cryptography==3.3.14
     # via types-pyopenssl
 types-enum34==1.1.8
@@ -137,16 +136,11 @@
     # via types-cryptography
 types-pyopenssl==21.0.3 ; implementation_name == "cpython"
     # via -r test-requirements.in
-typing-extensions==4.0.1 ; implementation_name == "cpython"
+typing-extensions==4.2.0 ; implementation_name == "cpython"
     # via
     #   -r test-requirements.in
     #   astroid
     #   black
-=======
-typing-extensions==4.2.0 ; implementation_name == "cpython"
-    # via
-    #   -r test-requirements.in
->>>>>>> f2e2dd22
     #   mypy
     #   pylint
 wcwidth==0.2.5
