import math
import os
import select
import subprocess
import sys

from . import _core
from ._abc import AsyncResource
<<<<<<< HEAD
=======
from ._highlevel_generic import StapledStream
>>>>>>> 13015445
from ._sync import Lock
from ._subprocess_platform import (
    wait_child_exiting, create_pipe_to_child_stdin,
    create_pipe_from_child_output
)

__all__ = ["Process"]


class Process(AsyncResource):
    r"""Execute a child program in a new process.

    Like :class:`subprocess.Popen`, but async.

    Constructing a :class:`Process` immediately spawns the child
    process, or throws an :exc:`OSError` if the spawning fails (for
    example, if the specified command could not be found).
    After construction, you can interact with the child process
    by writing data to its :attr:`stdin` stream (a
    :class:`~trio.abc.SendStream`), reading data from its :attr:`stdout`
    and/or :attr:`stderr` streams (both :class:`~trio.abc.ReceiveStream`\s),
    sending it signals using :meth:`terminate`, :meth:`kill`, or
    :meth:`send_signal`, and waiting for it to exit using :meth:`wait`.

    Each standard stream is only available if it was specified at
    :class:`Process` construction time that a pipe should be created
    for it.  For example, if you constructed with
    ``stdin=subprocess.PIPE``, you can write to the :attr:`stdin`
    stream, else :attr:`stdin` will be ``None``.

    :class:`Process` implements :class:`~trio.abc.AsyncResource`,
    so you can use it as an async context manager or call its
    :meth:`aclose` method directly. "Closing" a :class:`Process`
    will close any pipes to the child and wait for it to exit;
    if cancelled, the child will be forcibly killed and we will
    ensure it has finished exiting before allowing the cancellation
    to propagate. It is *strongly recommended* that process lifetime
    be scoped using an ``async with`` block wherever possible, to
    avoid winding up with processes hanging around longer than you
    were planning on.

    Args:
      command (str or list): The command to run. Typically this is a
          list of strings such as ``['ls', '-l', 'directory with spaces']``,
          where the first element names the executable to invoke and the other
          elements specify its arguments. If ``shell=True`` is given as
          an option, ``command`` should be a single string like
          ``"ls -l 'directory with spaces'"``, which will
          split into words following the shell's quoting rules.
      stdin: Specifies what the child process's standard input
          stream should connect to: output written by the parent
          (``subprocess.PIPE``), nothing (``subprocess.DEVNULL``),
          or an open file (pass a file descriptor or something whose
          ``fileno`` method returns one). If ``stdin`` is unspecified,
          the child process will have the same standard input stream
          as its parent.
      stdout: Like ``stdin``, but for the child process's standard output
          stream.
      stderr: Like ``stdin``, but for the child process's standard error
          stream. An additional value ``subprocess.STDOUT`` is supported,
          which causes the child's standard output and standard error
          messages to be intermixed on a single standard output stream,
          attached to whatever the ``stdout`` option says to attach it to.
      **options: Other :ref:`general subprocess options <subprocess-options>`
          are also accepted.

    Attributes:
      args (str or list): The ``command`` passed at construction time,
          specifying the process to execute and its arguments.
      pid (int): The process ID of the child process managed by this object.
      stdin (trio.abc.SendStream or None): A stream connected to the child's
          standard input stream: when you write bytes here, they become available
          for the child to read. Only available if the :class:`Process`
          was constructed using ``stdin=PIPE``; otherwise this will be None.
      stdout (trio.abc.ReceiveStream or None): A stream connected to
          the child's standard output stream: when the child writes to
          standard output, the written bytes become available for you
          to read here. Only available if the :class:`Process` was
          constructed using ``stdout=PIPE``; otherwise this will be None.
      stderr (trio.abc.ReceiveStream or None): A stream connected to
          the child's standard error stream: when the child writes to
          standard error, the written bytes become available for you
          to read here. Only available if the :class:`Process` was
          constructed using ``stderr=PIPE``; otherwise this will be None.
      stdio (trio.StapledStream or None): A stream that sends data to
          the child's standard input and receives from the child's standard
          output. Only available if both :attr:`stdin` and :attr:`stdout` are
          available; otherwise this will be None.

    """

    universal_newlines = False
    encoding = None
    errors = None

    # Available for the per-platform wait_child_exiting() implementations
    # to stash some state; waitid platforms use this to avoid spawning
    # arbitrarily many threads if wait() keeps getting cancelled.
    _wait_for_exit_data = None

    def __init__(
        self, args, *, stdin=None, stdout=None, stderr=None, **options
    ):
        for key in (
            'universal_newlines', 'text', 'encoding', 'errors', 'bufsize'
        ):
            if options.get(key):
                raise TypeError(
                    "trio.Process only supports communicating over "
                    "unbuffered byte streams; the '{}' option is not supported"
                    .format(key)
                )

        self.stdin = None
        self.stdout = None
        self.stderr = None

        self._wait_lock = Lock()

        if stdin == subprocess.PIPE:
            self.stdin, stdin = create_pipe_to_child_stdin()
        if stdout == subprocess.PIPE:
            self.stdout, stdout = create_pipe_from_child_output()
        if stderr == subprocess.STDOUT:
            # If we created a pipe for stdout, pass the same pipe for
            # stderr.  If stdout was some non-pipe thing (DEVNULL or a
            # given FD), pass the same thing. If stdout was passed as
            # None, keep stderr as STDOUT to allow subprocess to dup
            # our stdout. Regardless of which of these is applicable,
            # don't create a new trio stream for stderr -- if stdout
            # is piped, stderr will be intermixed on the stdout stream.
            if stdout is not None:
                stderr = stdout
        elif stderr == subprocess.PIPE:
            self.stderr, stderr = create_pipe_from_child_output()

        try:
            self._proc = subprocess.Popen(
                args, stdin=stdin, stdout=stdout, stderr=stderr, **options
            )
        finally:
            # Close the parent's handle for each child side of a pipe;
            # we want the child to have the only copy, so that when
            # it exits we can read EOF on our side.
            if self.stdin is not None:
                os.close(stdin)
            if self.stdout is not None:
                os.close(stdout)
            if self.stderr is not None:
                os.close(stderr)

        if self.stdin is not None and self.stdout is not None:
            self.stdio = StapledStream(self.stdin, self.stdout)
        else:
            self.stdio = None

        self.args = self._proc.args
        self.pid = self._proc.pid

    @property
    def returncode(self):
        """The exit status of the process (an integer), or ``None`` if it has
        not exited.

        Negative values indicate termination due to a signal (on UNIX only).
        Like :attr:`subprocess.Popen.returncode`, this is not updated outside
        of a call to :meth:`wait` or :meth:`poll`.
        """
        return self._proc.returncode

    async def aclose(self):
        """Close any pipes we have to the process (both input and output)
        and wait for it to exit.

        If cancelled, kills the process and waits for it to finish
        exiting before propagating the cancellation.
        """
        with _core.open_cancel_scope(shield=True):
            if self.stdin is not None:
                await self.stdin.aclose()
            if self.stdout is not None:
                await self.stdout.aclose()
            if self.stderr is not None:
                await self.stderr.aclose()
        try:
            await self.wait()
        finally:
            if self.returncode is None:
                self.kill()
                with _core.open_cancel_scope(shield=True):
                    await self.wait()

    async def wait(self):
        """Block until the process exits.

        Returns:
          The exit status of the process (a nonnegative integer, with
          zero usually indicating success). On UNIX systems, a process
          that exits due to a signal will have its exit status reported
          as the negative of that signal number, e.g., -11 for ``SIGSEGV``.
        """
        if self.poll() is None:
            async with self._wait_lock:
                if self.poll() is None:
                    await wait_child_exiting(self)
                    self._proc.wait()
        else:
            await _core.checkpoint()
        return self.returncode

    def poll(self):
        """Forwards to :meth:`subprocess.Popen.poll`."""
        return self._proc.poll()

    def send_signal(self, sig):
        """Forwards to :meth:`subprocess.Popen.send_signal`."""
        self._proc.send_signal(sig)

    def terminate(self):
        """Forwards to :meth:`subprocess.Popen.terminate`."""
        self._proc.terminate()

    def kill(self):
        """Forwards to :meth:`subprocess.Popen.kill`."""
        self._proc.kill()<|MERGE_RESOLUTION|>--- conflicted
+++ resolved
@@ -6,10 +6,7 @@
 
 from . import _core
 from ._abc import AsyncResource
-<<<<<<< HEAD
-=======
 from ._highlevel_generic import StapledStream
->>>>>>> 13015445
 from ._sync import Lock
 from ._subprocess_platform import (
     wait_child_exiting, create_pipe_to_child_stdin,
