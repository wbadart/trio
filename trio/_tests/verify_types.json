{
  "generalDiagnostics": [],
  "summary": {
    "errorCount": 0,
    "filesAnalyzed": 8,
    "informationCount": 0,
    "warningCount": 0
  },
  "typeCompleteness": {
<<<<<<< HEAD
    "completenessScore": 0.9170653907496013,
    "exportedSymbolCounts": {
      "withAmbiguousType": 0,
      "withKnownType": 575,
      "withUnknownType": 52
=======
    "completenessScore": 0.9186602870813397,
    "exportedSymbolCounts": {
      "withAmbiguousType": 0,
      "withKnownType": 576,
      "withUnknownType": 51
>>>>>>> c8aefc67
    },
    "ignoreUnknownTypesFromImports": true,
    "missingClassDocStringCount": 1,
    "missingDefaultParamCount": 0,
    "missingFunctionDocStringCount": 4,
    "moduleName": "trio",
    "modules": [
      {
        "name": "trio"
      },
      {
        "name": "trio.abc"
      },
      {
        "name": "trio.from_thread"
      },
      {
        "name": "trio.lowlevel"
      },
      {
        "name": "trio.socket"
      },
      {
        "name": "trio.testing"
      },
      {
        "name": "trio.tests"
      },
      {
        "name": "trio.to_thread"
      }
    ],
    "otherSymbolCounts": {
      "withAmbiguousType": 3,
      "withKnownType": 602,
      "withUnknownType": 61
    },
    "packageName": "trio",
    "symbols": [
      "trio._core._run.Nursery.start",
      "trio._core._run.Nursery.start_soon",
      "trio._core._run.TaskStatus.__repr__",
      "trio._core._run.TaskStatus.started",
      "trio._dtls.DTLSChannel.__init__",
      "trio._dtls.DTLSEndpoint.serve",
      "trio._highlevel_socket.SocketStream.getsockopt",
      "trio._highlevel_socket.SocketStream.send_all",
      "trio._highlevel_socket.SocketStream.setsockopt",
      "trio._ssl.SSLListener.__init__",
      "trio._ssl.SSLListener.accept",
      "trio._ssl.SSLListener.aclose",
      "trio._ssl.SSLStream.__dir__",
      "trio._ssl.SSLStream.__getattr__",
      "trio._ssl.SSLStream.__init__",
      "trio._ssl.SSLStream.__setattr__",
      "trio._ssl.SSLStream.aclose",
      "trio._ssl.SSLStream.do_handshake",
      "trio._ssl.SSLStream.receive_some",
      "trio._ssl.SSLStream.send_all",
      "trio._ssl.SSLStream.transport_stream",
      "trio._ssl.SSLStream.unwrap",
      "trio._ssl.SSLStream.wait_send_all_might_not_block",
      "trio._subprocess.Process.__init__",
      "trio._subprocess.Process.__repr__",
      "trio._subprocess.Process.args",
      "trio._subprocess.Process.encoding",
      "trio._subprocess.Process.errors",
      "trio._subprocess.Process.kill",
      "trio._subprocess.Process.pid",
      "trio._subprocess.Process.poll",
      "trio._subprocess.Process.returncode",
      "trio._subprocess.Process.send_signal",
      "trio._subprocess.Process.terminate",
      "trio._subprocess.Process.wait",
      "trio.current_time",
      "trio.from_thread.run",
      "trio.from_thread.run_sync",
      "trio.lowlevel.cancel_shielded_checkpoint",
      "trio.lowlevel.current_clock",
      "trio.lowlevel.current_root_task",
      "trio.lowlevel.current_statistics",
      "trio.lowlevel.current_trio_token",
      "trio.lowlevel.notify_closing",
      "trio.lowlevel.open_process",
      "trio.lowlevel.permanently_detach_coroutine_object",
      "trio.lowlevel.reattach_detached_coroutine_object",
      "trio.lowlevel.reschedule",
      "trio.lowlevel.spawn_system_task",
      "trio.lowlevel.start_guest_run",
      "trio.lowlevel.temporarily_detach_coroutine_object",
      "trio.lowlevel.wait_readable",
      "trio.lowlevel.wait_writable",
      "trio.open_ssl_over_tcp_listeners",
      "trio.open_ssl_over_tcp_stream",
      "trio.open_unix_socket",
      "trio.run",
      "trio.run_process",
      "trio.serve_listeners",
      "trio.serve_ssl_over_tcp",
      "trio.serve_tcp",
      "trio.testing._memory_streams.MemoryReceiveStream.__init__",
      "trio.testing._memory_streams.MemoryReceiveStream.aclose",
      "trio.testing._memory_streams.MemoryReceiveStream.close",
      "trio.testing._memory_streams.MemoryReceiveStream.close_hook",
      "trio.testing._memory_streams.MemoryReceiveStream.put_data",
      "trio.testing._memory_streams.MemoryReceiveStream.put_eof",
      "trio.testing._memory_streams.MemoryReceiveStream.receive_some",
      "trio.testing._memory_streams.MemoryReceiveStream.receive_some_hook",
      "trio.testing._memory_streams.MemorySendStream.__init__",
      "trio.testing._memory_streams.MemorySendStream.aclose",
      "trio.testing._memory_streams.MemorySendStream.close",
      "trio.testing._memory_streams.MemorySendStream.close_hook",
      "trio.testing._memory_streams.MemorySendStream.get_data",
      "trio.testing._memory_streams.MemorySendStream.get_data_nowait",
      "trio.testing._memory_streams.MemorySendStream.send_all",
      "trio.testing._memory_streams.MemorySendStream.send_all_hook",
      "trio.testing._memory_streams.MemorySendStream.wait_send_all_might_not_block",
      "trio.testing._memory_streams.MemorySendStream.wait_send_all_might_not_block_hook",
      "trio.testing.assert_checkpoints",
      "trio.testing.assert_no_checkpoints",
      "trio.testing.check_half_closeable_stream",
      "trio.testing.check_one_way_stream",
      "trio.testing.check_two_way_stream",
      "trio.testing.lockstep_stream_one_way_pair",
      "trio.testing.lockstep_stream_pair",
      "trio.testing.memory_stream_one_way_pair",
      "trio.testing.memory_stream_pair",
      "trio.testing.memory_stream_pump",
      "trio.testing.open_stream_to_socket_listener",
      "trio.testing.trio_test",
      "trio.testing.wait_all_tasks_blocked",
      "trio.tests.TestsDeprecationWrapper",
      "trio.to_thread.current_default_thread_limiter"
    ]
  }
}<|MERGE_RESOLUTION|>--- conflicted
+++ resolved
@@ -7,19 +7,11 @@
     "warningCount": 0
   },
   "typeCompleteness": {
-<<<<<<< HEAD
-    "completenessScore": 0.9170653907496013,
+    "completenessScore": 0.9202551834130781,
     "exportedSymbolCounts": {
       "withAmbiguousType": 0,
-      "withKnownType": 575,
-      "withUnknownType": 52
-=======
-    "completenessScore": 0.9186602870813397,
-    "exportedSymbolCounts": {
-      "withAmbiguousType": 0,
-      "withKnownType": 576,
-      "withUnknownType": 51
->>>>>>> c8aefc67
+      "withKnownType": 577,
+      "withUnknownType": 50
     },
     "ignoreUnknownTypesFromImports": true,
     "missingClassDocStringCount": 1,
